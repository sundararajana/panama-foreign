--- conflicted
+++ resolved
@@ -70,16 +70,6 @@
 MAKE_DIR="$SCRIPT_DIR/../make"
 IDEA_MAKE="$MAKE_DIR/idea"
 IDEA_TEMPLATE="$IDEA_MAKE/template"
-<<<<<<< HEAD
-IML_TEMPLATE="$IDEA_TEMPLATE/jdk.iml"
-ANT_TEMPLATE="$IDEA_TEMPLATE/ant.xml"
-MISC_TEMPLATE="$IDEA_TEMPLATE/misc.xml"
-RUN_JEXTRACT_TEMPLATE="$IDEA_TEMPLATE/runConfigurations/jextract.xml"
-IDEA_IML="$IDEA_OUTPUT/jdk.iml"
-IDEA_ANT="$IDEA_OUTPUT/ant.xml"
-IDEA_MISC="$IDEA_OUTPUT/misc.xml"
-IDEA_RUN_JEXTRACT="$IDEA_OUTPUT/runConfigurations/jextract.xml"
-=======
 
 cp -r "$IDEA_TEMPLATE"/* "$IDEA_OUTPUT"
 
@@ -98,7 +88,6 @@
         eval "$VAR_SUFFIX"_TEMPLATE="$TEMPLATES_OVERRIDE"/$file
     done
 fi
->>>>>>> 92ee8dfe
 
 if [ "$VERBOSE" = "true" ] ; then
   echo "output dir: $IDEA_OUTPUT"
@@ -178,22 +167,6 @@
   printf "%s\n" "$mn" >> $IDEA_ANT
 }
 
-LD_PATH="<env name=\"LD_LIBRARY_PATH\" value=\"####\" />"
-
-addClangLib() {
-  CLANG_LIB=`echo $LIBCLANG_LDFLAGS | sed 's/^-L//g'`
-  mn="`echo "$LD_PATH" | sed -e s@"\(.*\)####\(.*\)"@"\1$CLANG_LIB\2"@`"
-  printf "%s\n" "$mn" >> $IDEA_RUN_JEXTRACT
-}
-
-ALTERNATE_JRE="    <option name=\"ALTERNATIVE_JRE_PATH\" value=\"####/images/jdk\" />"
-
-addAltJreDir() {
-  DIR=`dirname $SPEC`
-  mn="`echo "$ALTERNATE_JRE" | sed -e s@"\(.*\)####\(.*\)"@"\1$DIR\2"@`"
-  printf "%s\n" "$mn" >> $IDEA_RUN_JEXTRACT
-}
-
 ### Generate ant.xml
 
 rm -f $IDEA_ANT
@@ -239,18 +212,6 @@
     printf "%s\n" "$line" >> $IDEA_MISC
   fi
 done < "$MISC_TEMPLATE"
-
-rm -f $IDEA_RUN_JEXTRACT
-while IFS= read -r line
-do
-  if echo "$line" | egrep "^ .* <env name=\"LD_LIBRARY_PATH\"" > /dev/null ; then
-    addClangLib
-  elif echo "$line" | egrep "^ .*<option name=\"ALTERNATIVE_JRE_PATH\"" > /dev/null ; then
-    addAltJreDir
-  else
-    printf "%s\n" "$line" >> $IDEA_RUN_JEXTRACT
-  fi
-done < "$RUN_JEXTRACT_TEMPLATE"
 
 ### Compile the custom Logger
 
