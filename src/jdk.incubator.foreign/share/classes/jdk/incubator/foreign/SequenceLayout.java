--- conflicted
+++ resolved
@@ -136,13 +136,8 @@
     }
 
     @Override
-<<<<<<< HEAD
     SequenceLayout dup(long alignment, Map<String, Constable> annotations) {
-        return new SequenceLayout(elementsCount(), elementLayout, alignment, annotations);
-=======
-    SequenceLayout dup(long alignment, Optional<String> name) {
-        return new SequenceLayout(elementCount(), elementLayout, alignment, name);
->>>>>>> f8be7162
+        return new SequenceLayout(elementCount(), elementLayout, alignment, annotations);
     }
 
     @Override
