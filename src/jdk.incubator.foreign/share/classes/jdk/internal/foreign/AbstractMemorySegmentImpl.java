--- conflicted
+++ resolved
@@ -283,24 +283,6 @@
         }
     }
 
-<<<<<<< HEAD
-    @Override
-    public MemorySegment withOwnerThread(Thread newOwner) {
-        return withOwnerThreadInternal(newOwner, true);
-    }
-
-    public MemorySegment withOwnerThreadInternal(Thread newOwner, boolean strict) {
-        checkValidState();
-        int expectedMode = newOwner != null ? HANDOFF : SHARE;
-        if (strict && !isSet(expectedMode)) {
-            throw unsupportedAccessMode(expectedMode);
-        }
-        try {
-            return dup(0L, length, mask,
-                    expectedMode == HANDOFF ?
-                            scope.confineTo(newOwner, strict) :
-                            scope.share());
-=======
     public MemorySegment handoff(Thread thread) {
         Objects.requireNonNull(thread);
         checkValidState();
@@ -309,7 +291,6 @@
         }
         try {
             return dup(0L, length, mask, scope.confineTo(thread));
->>>>>>> b6d387e1
         } finally {
             //flush read/writes to segment memory before returning the new segment
             VarHandle.fullFence();
