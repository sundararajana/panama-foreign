--- conflicted
+++ resolved
@@ -100,13 +100,8 @@
     // factories
 
     public static MappedMemorySegment makeMappedSegment(Path path, long bytesOffset, long bytesSize, FileChannel.MapMode mapMode) throws IOException {
-<<<<<<< HEAD
-        if (bytesSize < 0) throw new IllegalArgumentException("Requested bytes size must be > 0.");
-        if (bytesOffset < 0) throw new IllegalArgumentException("Requested bytes offset must be > 0.");
-=======
         if (bytesSize < 0) throw new IllegalArgumentException("Requested bytes size must be >= 0.");
         if (bytesOffset < 0) throw new IllegalArgumentException("Requested bytes offset must be >= 0.");
->>>>>>> 21e979f2
         try (FileChannelImpl channelImpl = (FileChannelImpl)FileChannel.open(path, openOptions(mapMode))) {
             UnmapperProxy unmapperProxy = channelImpl.mapInternal(mapMode, bytesOffset, bytesSize);
             MemoryScope scope = MemoryScope.create(null, unmapperProxy::unmap);
