--- conflicted
+++ resolved
@@ -35,10 +35,7 @@
 class JavaThread;
 class MacroAssembler;
 class ProgrammableUpcallHandler;
-<<<<<<< HEAD
-=======
 class ZeroFrame;
->>>>>>> dd878510
 
 class JavaFrameAnchor {
 // Too many friends...
