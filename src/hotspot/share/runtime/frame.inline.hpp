/*
 * Copyright (c) 1997, 2021, Oracle and/or its affiliates. All rights reserved.
 * DO NOT ALTER OR REMOVE COPYRIGHT NOTICES OR THIS FILE HEADER.
 *
 * This code is free software; you can redistribute it and/or modify it
 * under the terms of the GNU General Public License version 2 only, as
 * published by the Free Software Foundation.
 *
 * This code is distributed in the hope that it will be useful, but WITHOUT
 * ANY WARRANTY; without even the implied warranty of MERCHANTABILITY or
 * FITNESS FOR A PARTICULAR PURPOSE.  See the GNU General Public License
 * version 2 for more details (a copy is included in the LICENSE file that
 * accompanied this code).
 *
 * You should have received a copy of the GNU General Public License version
 * 2 along with this work; if not, write to the Free Software Foundation,
 * Inc., 51 Franklin St, Fifth Floor, Boston, MA 02110-1301 USA.
 *
 * Please contact Oracle, 500 Oracle Parkway, Redwood Shores, CA 94065 USA
 * or visit www.oracle.com if you need additional information or have any
 * questions.
 *
 */

#ifndef SHARE_RUNTIME_FRAME_INLINE_HPP
#define SHARE_RUNTIME_FRAME_INLINE_HPP

#include "runtime/frame.hpp"

#include "code/compiledMethod.inline.hpp"
#include "interpreter/interpreter.hpp"
#include "oops/method.hpp"
#include "runtime/registerMap.hpp"
#include "runtime/stubRoutines.hpp"
#include "utilities/macros.hpp"
#ifdef ZERO
# include "entryFrame_zero.hpp"
# include "fakeStubFrame_zero.hpp"
# include "interpreterFrame_zero.hpp"
#endif

#include CPU_HEADER_INLINE(frame)

inline bool frame::is_entry_frame() const {
  return StubRoutines::returns_to_call_stub(pc());
}

inline bool frame::is_stub_frame() const {
  return StubRoutines::is_stub_code(pc()) || (_cb != NULL && _cb->is_adapter_blob());
}

inline bool frame::is_first_frame() const {
  return (is_entry_frame() && entry_frame_is_first())
<<<<<<< HEAD
=======
      // Optimized entry frames are only present on certain platforms
>>>>>>> 7c87d69c
      || (is_optimized_entry_frame() && optimized_entry_frame_is_first());
}

inline bool frame::is_optimized_entry_frame() const {
  return _cb != NULL && _cb->is_optimized_entry_blob();
}

inline address frame::oopmapreg_to_location(VMReg reg, const RegisterMap* reg_map) const {
  if(reg->is_reg()) {
    // If it is passed in a register, it got spilled in the stub frame.
    return reg_map->location(reg);
  } else {
    int sp_offset_in_bytes = reg->reg2stack() * VMRegImpl::stack_slot_size;
    return ((address)unextended_sp()) + sp_offset_in_bytes;
  }
}

inline oop* frame::oopmapreg_to_oop_location(VMReg reg, const RegisterMap* reg_map) const {
  return (oop*)oopmapreg_to_location(reg, reg_map);
}

#endif // SHARE_RUNTIME_FRAME_INLINE_HPP<|MERGE_RESOLUTION|>--- conflicted
+++ resolved
@@ -51,10 +51,7 @@
 
 inline bool frame::is_first_frame() const {
   return (is_entry_frame() && entry_frame_is_first())
-<<<<<<< HEAD
-=======
       // Optimized entry frames are only present on certain platforms
->>>>>>> 7c87d69c
       || (is_optimized_entry_frame() && optimized_entry_frame_is_first());
 }
 
