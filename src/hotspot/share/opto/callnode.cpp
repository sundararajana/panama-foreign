/*
 * Copyright (c) 1997, 2020, Oracle and/or its affiliates. All rights reserved.
 * DO NOT ALTER OR REMOVE COPYRIGHT NOTICES OR THIS FILE HEADER.
 *
 * This code is free software; you can redistribute it and/or modify it
 * under the terms of the GNU General Public License version 2 only, as
 * published by the Free Software Foundation.
 *
 * This code is distributed in the hope that it will be useful, but WITHOUT
 * ANY WARRANTY; without even the implied warranty of MERCHANTABILITY or
 * FITNESS FOR A PARTICULAR PURPOSE.  See the GNU General Public License
 * version 2 for more details (a copy is included in the LICENSE file that
 * accompanied this code).
 *
 * You should have received a copy of the GNU General Public License version
 * 2 along with this work; if not, write to the Free Software Foundation,
 * Inc., 51 Franklin St, Fifth Floor, Boston, MA 02110-1301 USA.
 *
 * Please contact Oracle, 500 Oracle Parkway, Redwood Shores, CA 94065 USA
 * or visit www.oracle.com if you need additional information or have any
 * questions.
 *
 */

#include "precompiled.hpp"
#include "compiler/compileLog.hpp"
#include "ci/bcEscapeAnalyzer.hpp"
#include "compiler/oopMap.hpp"
#include "gc/shared/barrierSet.hpp"
#include "gc/shared/c2/barrierSetC2.hpp"
#include "interpreter/interpreter.hpp"
#include "opto/callGenerator.hpp"
#include "opto/callnode.hpp"
#include "opto/castnode.hpp"
#include "opto/convertnode.hpp"
#include "opto/escape.hpp"
#include "opto/locknode.hpp"
#include "opto/machnode.hpp"
#include "opto/matcher.hpp"
#include "opto/parse.hpp"
#include "opto/regalloc.hpp"
#include "opto/regmask.hpp"
#include "opto/rootnode.hpp"
#include "opto/runtime.hpp"
#include "runtime/sharedRuntime.hpp"
#include "utilities/powerOfTwo.hpp"
#include "code/vmreg.hpp"

// Portions of code courtesy of Clifford Click

// Optimization - Graph Style

//=============================================================================
uint StartNode::size_of() const { return sizeof(*this); }
bool StartNode::cmp( const Node &n ) const
{ return _domain == ((StartNode&)n)._domain; }
const Type *StartNode::bottom_type() const { return _domain; }
const Type* StartNode::Value(PhaseGVN* phase) const { return _domain; }
#ifndef PRODUCT
void StartNode::dump_spec(outputStream *st) const { st->print(" #"); _domain->dump_on(st);}
void StartNode::dump_compact_spec(outputStream *st) const { /* empty */ }
#endif

//------------------------------Ideal------------------------------------------
Node *StartNode::Ideal(PhaseGVN *phase, bool can_reshape){
  return remove_dead_region(phase, can_reshape) ? this : NULL;
}

//------------------------------calling_convention-----------------------------
void StartNode::calling_convention(BasicType* sig_bt, VMRegPair *parm_regs, uint argcnt) const {
  SharedRuntime::java_calling_convention(sig_bt, parm_regs, argcnt);
}

//------------------------------Registers--------------------------------------
const RegMask &StartNode::in_RegMask(uint) const {
  return RegMask::Empty;
}

//------------------------------match------------------------------------------
// Construct projections for incoming parameters, and their RegMask info
Node *StartNode::match( const ProjNode *proj, const Matcher *match ) {
  switch (proj->_con) {
  case TypeFunc::Control:
  case TypeFunc::I_O:
  case TypeFunc::Memory:
    return new MachProjNode(this,proj->_con,RegMask::Empty,MachProjNode::unmatched_proj);
  case TypeFunc::FramePtr:
    return new MachProjNode(this,proj->_con,Matcher::c_frame_ptr_mask, Op_RegP);
  case TypeFunc::ReturnAdr:
    return new MachProjNode(this,proj->_con,match->_return_addr_mask,Op_RegP);
  case TypeFunc::Parms:
  default: {
      uint parm_num = proj->_con - TypeFunc::Parms;
      const Type *t = _domain->field_at(proj->_con);
      if (t->base() == Type::Half)  // 2nd half of Longs and Doubles
        return new ConNode(Type::TOP);
      uint ideal_reg = t->ideal_reg();
      RegMask &rm = match->_calling_convention_mask[parm_num];
      return new MachProjNode(this,proj->_con,rm,ideal_reg);
    }
  }
  return NULL;
}

//------------------------------StartOSRNode----------------------------------
// The method start node for an on stack replacement adapter

//------------------------------osr_domain-----------------------------
const TypeTuple *StartOSRNode::osr_domain() {
  const Type **fields = TypeTuple::fields(2);
  fields[TypeFunc::Parms+0] = TypeRawPtr::BOTTOM;  // address of osr buffer

  return TypeTuple::make(TypeFunc::Parms+1, fields);
}

//=============================================================================
const char * const ParmNode::names[TypeFunc::Parms+1] = {
  "Control", "I_O", "Memory", "FramePtr", "ReturnAdr", "Parms"
};

#ifndef PRODUCT
void ParmNode::dump_spec(outputStream *st) const {
  if( _con < TypeFunc::Parms ) {
    st->print("%s", names[_con]);
  } else {
    st->print("Parm%d: ",_con-TypeFunc::Parms);
    // Verbose and WizardMode dump bottom_type for all nodes
    if( !Verbose && !WizardMode )   bottom_type()->dump_on(st);
  }
}

void ParmNode::dump_compact_spec(outputStream *st) const {
  if (_con < TypeFunc::Parms) {
    st->print("%s", names[_con]);
  } else {
    st->print("%d:", _con-TypeFunc::Parms);
    // unconditionally dump bottom_type
    bottom_type()->dump_on(st);
  }
}

// For a ParmNode, all immediate inputs and outputs are considered relevant
// both in compact and standard representation.
void ParmNode::related(GrowableArray<Node*> *in_rel, GrowableArray<Node*> *out_rel, bool compact) const {
  this->collect_nodes(in_rel, 1, false, false);
  this->collect_nodes(out_rel, -1, false, false);
}
#endif

uint ParmNode::ideal_reg() const {
  switch( _con ) {
  case TypeFunc::Control  : // fall through
  case TypeFunc::I_O      : // fall through
  case TypeFunc::Memory   : return 0;
  case TypeFunc::FramePtr : // fall through
  case TypeFunc::ReturnAdr: return Op_RegP;
  default                 : assert( _con > TypeFunc::Parms, "" );
    // fall through
  case TypeFunc::Parms    : {
    // Type of argument being passed
    const Type *t = in(0)->as_Start()->_domain->field_at(_con);
    return t->ideal_reg();
  }
  }
  ShouldNotReachHere();
  return 0;
}

//=============================================================================
ReturnNode::ReturnNode(uint edges, Node *cntrl, Node *i_o, Node *memory, Node *frameptr, Node *retadr ) : Node(edges) {
  init_req(TypeFunc::Control,cntrl);
  init_req(TypeFunc::I_O,i_o);
  init_req(TypeFunc::Memory,memory);
  init_req(TypeFunc::FramePtr,frameptr);
  init_req(TypeFunc::ReturnAdr,retadr);
}

Node *ReturnNode::Ideal(PhaseGVN *phase, bool can_reshape){
  return remove_dead_region(phase, can_reshape) ? this : NULL;
}

const Type* ReturnNode::Value(PhaseGVN* phase) const {
  return ( phase->type(in(TypeFunc::Control)) == Type::TOP)
    ? Type::TOP
    : Type::BOTTOM;
}

// Do we Match on this edge index or not?  No edges on return nodes
uint ReturnNode::match_edge(uint idx) const {
  return 0;
}


#ifndef PRODUCT
void ReturnNode::dump_req(outputStream *st) const {
  // Dump the required inputs, enclosed in '(' and ')'
  uint i;                       // Exit value of loop
  for (i = 0; i < req(); i++) {    // For all required inputs
    if (i == TypeFunc::Parms) st->print("returns");
    if (in(i)) st->print("%c%d ", Compile::current()->node_arena()->contains(in(i)) ? ' ' : 'o', in(i)->_idx);
    else st->print("_ ");
  }
}
#endif

//=============================================================================
RethrowNode::RethrowNode(
  Node* cntrl,
  Node* i_o,
  Node* memory,
  Node* frameptr,
  Node* ret_adr,
  Node* exception
) : Node(TypeFunc::Parms + 1) {
  init_req(TypeFunc::Control  , cntrl    );
  init_req(TypeFunc::I_O      , i_o      );
  init_req(TypeFunc::Memory   , memory   );
  init_req(TypeFunc::FramePtr , frameptr );
  init_req(TypeFunc::ReturnAdr, ret_adr);
  init_req(TypeFunc::Parms    , exception);
}

Node *RethrowNode::Ideal(PhaseGVN *phase, bool can_reshape){
  return remove_dead_region(phase, can_reshape) ? this : NULL;
}

const Type* RethrowNode::Value(PhaseGVN* phase) const {
  return (phase->type(in(TypeFunc::Control)) == Type::TOP)
    ? Type::TOP
    : Type::BOTTOM;
}

uint RethrowNode::match_edge(uint idx) const {
  return 0;
}

#ifndef PRODUCT
void RethrowNode::dump_req(outputStream *st) const {
  // Dump the required inputs, enclosed in '(' and ')'
  uint i;                       // Exit value of loop
  for (i = 0; i < req(); i++) {    // For all required inputs
    if (i == TypeFunc::Parms) st->print("exception");
    if (in(i)) st->print("%c%d ", Compile::current()->node_arena()->contains(in(i)) ? ' ' : 'o', in(i)->_idx);
    else st->print("_ ");
  }
}
#endif

//=============================================================================
// Do we Match on this edge index or not?  Match only target address & method
uint TailCallNode::match_edge(uint idx) const {
  return TypeFunc::Parms <= idx  &&  idx <= TypeFunc::Parms+1;
}

//=============================================================================
// Do we Match on this edge index or not?  Match only target address & oop
uint TailJumpNode::match_edge(uint idx) const {
  return TypeFunc::Parms <= idx  &&  idx <= TypeFunc::Parms+1;
}

//=============================================================================
JVMState::JVMState(ciMethod* method, JVMState* caller) :
  _method(method) {
  assert(method != NULL, "must be valid call site");
  _bci = InvocationEntryBci;
  _reexecute = Reexecute_Undefined;
  debug_only(_bci = -99);  // random garbage value
  debug_only(_map = (SafePointNode*)-1);
  _caller = caller;
  _depth  = 1 + (caller == NULL ? 0 : caller->depth());
  _locoff = TypeFunc::Parms;
  _stkoff = _locoff + _method->max_locals();
  _monoff = _stkoff + _method->max_stack();
  _scloff = _monoff;
  _endoff = _monoff;
  _sp = 0;
}
JVMState::JVMState(int stack_size) :
  _method(NULL) {
  _bci = InvocationEntryBci;
  _reexecute = Reexecute_Undefined;
  debug_only(_map = (SafePointNode*)-1);
  _caller = NULL;
  _depth  = 1;
  _locoff = TypeFunc::Parms;
  _stkoff = _locoff;
  _monoff = _stkoff + stack_size;
  _scloff = _monoff;
  _endoff = _monoff;
  _sp = 0;
}

//--------------------------------of_depth-------------------------------------
JVMState* JVMState::of_depth(int d) const {
  const JVMState* jvmp = this;
  assert(0 < d && (uint)d <= depth(), "oob");
  for (int skip = depth() - d; skip > 0; skip--) {
    jvmp = jvmp->caller();
  }
  assert(jvmp->depth() == (uint)d, "found the right one");
  return (JVMState*)jvmp;
}

//-----------------------------same_calls_as-----------------------------------
bool JVMState::same_calls_as(const JVMState* that) const {
  if (this == that)                    return true;
  if (this->depth() != that->depth())  return false;
  const JVMState* p = this;
  const JVMState* q = that;
  for (;;) {
    if (p->_method != q->_method)    return false;
    if (p->_method == NULL)          return true;   // bci is irrelevant
    if (p->_bci    != q->_bci)       return false;
    if (p->_reexecute != q->_reexecute)  return false;
    p = p->caller();
    q = q->caller();
    if (p == q)                      return true;
    assert(p != NULL && q != NULL, "depth check ensures we don't run off end");
  }
}

//------------------------------debug_start------------------------------------
uint JVMState::debug_start()  const {
  debug_only(JVMState* jvmroot = of_depth(1));
  assert(jvmroot->locoff() <= this->locoff(), "youngest JVMState must be last");
  return of_depth(1)->locoff();
}

//-------------------------------debug_end-------------------------------------
uint JVMState::debug_end() const {
  debug_only(JVMState* jvmroot = of_depth(1));
  assert(jvmroot->endoff() <= this->endoff(), "youngest JVMState must be last");
  return endoff();
}

//------------------------------debug_depth------------------------------------
uint JVMState::debug_depth() const {
  uint total = 0;
  for (const JVMState* jvmp = this; jvmp != NULL; jvmp = jvmp->caller()) {
    total += jvmp->debug_size();
  }
  return total;
}

#ifndef PRODUCT

//------------------------------format_helper----------------------------------
// Given an allocation (a Chaitin object) and a Node decide if the Node carries
// any defined value or not.  If it does, print out the register or constant.
static void format_helper( PhaseRegAlloc *regalloc, outputStream* st, Node *n, const char *msg, uint i, GrowableArray<SafePointScalarObjectNode*> *scobjs ) {
  if (n == NULL) { st->print(" NULL"); return; }
  if (n->is_SafePointScalarObject()) {
    // Scalar replacement.
    SafePointScalarObjectNode* spobj = n->as_SafePointScalarObject();
    scobjs->append_if_missing(spobj);
    int sco_n = scobjs->find(spobj);
    assert(sco_n >= 0, "");
    st->print(" %s%d]=#ScObj" INT32_FORMAT, msg, i, sco_n);
    return;
  }
  if (regalloc->node_regs_max_index() > 0 &&
      OptoReg::is_valid(regalloc->get_reg_first(n))) { // Check for undefined
    char buf[50];
    regalloc->dump_register(n,buf);
    st->print(" %s%d]=%s",msg,i,buf);
  } else {                      // No register, but might be constant
    const Type *t = n->bottom_type();
    switch (t->base()) {
    case Type::Int:
      st->print(" %s%d]=#" INT32_FORMAT,msg,i,t->is_int()->get_con());
      break;
    case Type::AnyPtr:
      assert( t == TypePtr::NULL_PTR || n->in_dump(), "" );
      st->print(" %s%d]=#NULL",msg,i);
      break;
    case Type::AryPtr:
    case Type::InstPtr:
      st->print(" %s%d]=#Ptr" INTPTR_FORMAT,msg,i,p2i(t->isa_oopptr()->const_oop()));
      break;
    case Type::KlassPtr:
      st->print(" %s%d]=#Ptr" INTPTR_FORMAT,msg,i,p2i(t->make_ptr()->isa_klassptr()->klass()));
      break;
    case Type::MetadataPtr:
      st->print(" %s%d]=#Ptr" INTPTR_FORMAT,msg,i,p2i(t->make_ptr()->isa_metadataptr()->metadata()));
      break;
    case Type::NarrowOop:
      st->print(" %s%d]=#Ptr" INTPTR_FORMAT,msg,i,p2i(t->make_ptr()->isa_oopptr()->const_oop()));
      break;
    case Type::RawPtr:
      st->print(" %s%d]=#Raw" INTPTR_FORMAT,msg,i,p2i(t->is_rawptr()));
      break;
    case Type::DoubleCon:
      st->print(" %s%d]=#%fD",msg,i,t->is_double_constant()->_d);
      break;
    case Type::FloatCon:
      st->print(" %s%d]=#%fF",msg,i,t->is_float_constant()->_f);
      break;
    case Type::Long:
      st->print(" %s%d]=#" INT64_FORMAT,msg,i,(int64_t)(t->is_long()->get_con()));
      break;
    case Type::Half:
    case Type::Top:
      st->print(" %s%d]=_",msg,i);
      break;
    default: ShouldNotReachHere();
    }
  }
}

//---------------------print_method_with_lineno--------------------------------
void JVMState::print_method_with_lineno(outputStream* st, bool show_name) const {
  if (show_name) _method->print_short_name(st);

  int lineno = _method->line_number_from_bci(_bci);
  if (lineno != -1) {
    st->print(" @ bci:%d (line %d)", _bci, lineno);
  } else {
    st->print(" @ bci:%d", _bci);
  }
}

//------------------------------format-----------------------------------------
void JVMState::format(PhaseRegAlloc *regalloc, const Node *n, outputStream* st) const {
  st->print("        #");
  if (_method) {
    print_method_with_lineno(st, true);
  } else {
    st->print_cr(" runtime stub ");
    return;
  }
  if (n->is_MachSafePoint()) {
    GrowableArray<SafePointScalarObjectNode*> scobjs;
    MachSafePointNode *mcall = n->as_MachSafePoint();
    uint i;
    // Print locals
    for (i = 0; i < (uint)loc_size(); i++)
      format_helper(regalloc, st, mcall->local(this, i), "L[", i, &scobjs);
    // Print stack
    for (i = 0; i < (uint)stk_size(); i++) {
      if ((uint)(_stkoff + i) >= mcall->len())
        st->print(" oob ");
      else
       format_helper(regalloc, st, mcall->stack(this, i), "STK[", i, &scobjs);
    }
    for (i = 0; (int)i < nof_monitors(); i++) {
      Node *box = mcall->monitor_box(this, i);
      Node *obj = mcall->monitor_obj(this, i);
      if (regalloc->node_regs_max_index() > 0 &&
          OptoReg::is_valid(regalloc->get_reg_first(box))) {
        box = BoxLockNode::box_node(box);
        format_helper(regalloc, st, box, "MON-BOX[", i, &scobjs);
      } else {
        OptoReg::Name box_reg = BoxLockNode::reg(box);
        st->print(" MON-BOX%d=%s+%d",
                   i,
                   OptoReg::regname(OptoReg::c_frame_pointer),
                   regalloc->reg2offset(box_reg));
      }
      const char* obj_msg = "MON-OBJ[";
      if (EliminateLocks) {
        if (BoxLockNode::box_node(box)->is_eliminated())
          obj_msg = "MON-OBJ(LOCK ELIMINATED)[";
      }
      format_helper(regalloc, st, obj, obj_msg, i, &scobjs);
    }

    for (i = 0; i < (uint)scobjs.length(); i++) {
      // Scalar replaced objects.
      st->cr();
      st->print("        # ScObj" INT32_FORMAT " ", i);
      SafePointScalarObjectNode* spobj = scobjs.at(i);
      ciKlass* cik = spobj->bottom_type()->is_oopptr()->klass();
      assert(cik->is_instance_klass() ||
             cik->is_array_klass(), "Not supported allocation.");
      ciInstanceKlass *iklass = NULL;
      if (cik->is_instance_klass()) {
        cik->print_name_on(st);
        iklass = cik->as_instance_klass();
      } else if (cik->is_type_array_klass()) {
        cik->as_array_klass()->base_element_type()->print_name_on(st);
        st->print("[%d]", spobj->n_fields());
      } else if (cik->is_obj_array_klass()) {
        ciKlass* cie = cik->as_obj_array_klass()->base_element_klass();
        if (cie->is_instance_klass()) {
          cie->print_name_on(st);
        } else if (cie->is_type_array_klass()) {
          cie->as_array_klass()->base_element_type()->print_name_on(st);
        } else {
          ShouldNotReachHere();
        }
        st->print("[%d]", spobj->n_fields());
        int ndim = cik->as_array_klass()->dimension() - 1;
        while (ndim-- > 0) {
          st->print("[]");
        }
      }
      st->print("={");
      uint nf = spobj->n_fields();
      if (nf > 0) {
        uint first_ind = spobj->first_index(mcall->jvms());
        Node* fld_node = mcall->in(first_ind);
        ciField* cifield;
        if (iklass != NULL) {
          st->print(" [");
          cifield = iklass->nonstatic_field_at(0);
          cifield->print_name_on(st);
          format_helper(regalloc, st, fld_node, ":", 0, &scobjs);
        } else {
          format_helper(regalloc, st, fld_node, "[", 0, &scobjs);
        }
        for (uint j = 1; j < nf; j++) {
          fld_node = mcall->in(first_ind+j);
          if (iklass != NULL) {
            st->print(", [");
            cifield = iklass->nonstatic_field_at(j);
            cifield->print_name_on(st);
            format_helper(regalloc, st, fld_node, ":", j, &scobjs);
          } else {
            format_helper(regalloc, st, fld_node, ", [", j, &scobjs);
          }
        }
      }
      st->print(" }");
    }
  }
  st->cr();
  if (caller() != NULL) caller()->format(regalloc, n, st);
}


void JVMState::dump_spec(outputStream *st) const {
  if (_method != NULL) {
    bool printed = false;
    if (!Verbose) {
      // The JVMS dumps make really, really long lines.
      // Take out the most boring parts, which are the package prefixes.
      char buf[500];
      stringStream namest(buf, sizeof(buf));
      _method->print_short_name(&namest);
      if (namest.count() < sizeof(buf)) {
        const char* name = namest.base();
        if (name[0] == ' ')  ++name;
        const char* endcn = strchr(name, ':');  // end of class name
        if (endcn == NULL)  endcn = strchr(name, '(');
        if (endcn == NULL)  endcn = name + strlen(name);
        while (endcn > name && endcn[-1] != '.' && endcn[-1] != '/')
          --endcn;
        st->print(" %s", endcn);
        printed = true;
      }
    }
    print_method_with_lineno(st, !printed);
    if(_reexecute == Reexecute_True)
      st->print(" reexecute");
  } else {
    st->print(" runtime stub");
  }
  if (caller() != NULL)  caller()->dump_spec(st);
}


void JVMState::dump_on(outputStream* st) const {
  bool print_map = _map && !((uintptr_t)_map & 1) &&
                  ((caller() == NULL) || (caller()->map() != _map));
  if (print_map) {
    if (_map->len() > _map->req()) {  // _map->has_exceptions()
      Node* ex = _map->in(_map->req());  // _map->next_exception()
      // skip the first one; it's already being printed
      while (ex != NULL && ex->len() > ex->req()) {
        ex = ex->in(ex->req());  // ex->next_exception()
        ex->dump(1);
      }
    }
    _map->dump(Verbose ? 2 : 1);
  }
  if (caller() != NULL) {
    caller()->dump_on(st);
  }
  st->print("JVMS depth=%d loc=%d stk=%d arg=%d mon=%d scalar=%d end=%d mondepth=%d sp=%d bci=%d reexecute=%s method=",
             depth(), locoff(), stkoff(), argoff(), monoff(), scloff(), endoff(), monitor_depth(), sp(), bci(), should_reexecute()?"true":"false");
  if (_method == NULL) {
    st->print_cr("(none)");
  } else {
    _method->print_name(st);
    st->cr();
    if (bci() >= 0 && bci() < _method->code_size()) {
      st->print("    bc: ");
      _method->print_codes_on(bci(), bci()+1, st);
    }
  }
}

// Extra way to dump a jvms from the debugger,
// to avoid a bug with C++ member function calls.
void dump_jvms(JVMState* jvms) {
  jvms->dump();
}
#endif

//--------------------------clone_shallow--------------------------------------
JVMState* JVMState::clone_shallow(Compile* C) const {
  JVMState* n = has_method() ? new (C) JVMState(_method, _caller) : new (C) JVMState(0);
  n->set_bci(_bci);
  n->_reexecute = _reexecute;
  n->set_locoff(_locoff);
  n->set_stkoff(_stkoff);
  n->set_monoff(_monoff);
  n->set_scloff(_scloff);
  n->set_endoff(_endoff);
  n->set_sp(_sp);
  n->set_map(_map);
  return n;
}

//---------------------------clone_deep----------------------------------------
JVMState* JVMState::clone_deep(Compile* C) const {
  JVMState* n = clone_shallow(C);
  for (JVMState* p = n; p->_caller != NULL; p = p->_caller) {
    p->_caller = p->_caller->clone_shallow(C);
  }
  assert(n->depth() == depth(), "sanity");
  assert(n->debug_depth() == debug_depth(), "sanity");
  return n;
}

/**
 * Reset map for all callers
 */
void JVMState::set_map_deep(SafePointNode* map) {
  for (JVMState* p = this; p->_caller != NULL; p = p->_caller) {
    p->set_map(map);
  }
}

// Adapt offsets in in-array after adding or removing an edge.
// Prerequisite is that the JVMState is used by only one node.
void JVMState::adapt_position(int delta) {
  for (JVMState* jvms = this; jvms != NULL; jvms = jvms->caller()) {
    jvms->set_locoff(jvms->locoff() + delta);
    jvms->set_stkoff(jvms->stkoff() + delta);
    jvms->set_monoff(jvms->monoff() + delta);
    jvms->set_scloff(jvms->scloff() + delta);
    jvms->set_endoff(jvms->endoff() + delta);
  }
}

// Mirror the stack size calculation in the deopt code
// How much stack space would we need at this point in the program in
// case of deoptimization?
int JVMState::interpreter_frame_size() const {
  const JVMState* jvms = this;
  int size = 0;
  int callee_parameters = 0;
  int callee_locals = 0;
  int extra_args = method()->max_stack() - stk_size();

  while (jvms != NULL) {
    int locks = jvms->nof_monitors();
    int temps = jvms->stk_size();
    bool is_top_frame = (jvms == this);
    ciMethod* method = jvms->method();

    int frame_size = BytesPerWord * Interpreter::size_activation(method->max_stack(),
                                                                 temps + callee_parameters,
                                                                 extra_args,
                                                                 locks,
                                                                 callee_parameters,
                                                                 callee_locals,
                                                                 is_top_frame);
    size += frame_size;

    callee_parameters = method->size_of_parameters();
    callee_locals = method->max_locals();
    extra_args = 0;
    jvms = jvms->caller();
  }
  return size + Deoptimization::last_frame_adjust(0, callee_locals) * BytesPerWord;
}

//=============================================================================
bool CallNode::cmp( const Node &n ) const
{ return _tf == ((CallNode&)n)._tf && _jvms == ((CallNode&)n)._jvms; }
#ifndef PRODUCT
void CallNode::dump_req(outputStream *st) const {
  // Dump the required inputs, enclosed in '(' and ')'
  uint i;                       // Exit value of loop
  for (i = 0; i < req(); i++) {    // For all required inputs
    if (i == TypeFunc::Parms) st->print("(");
    if (in(i)) st->print("%c%d ", Compile::current()->node_arena()->contains(in(i)) ? ' ' : 'o', in(i)->_idx);
    else st->print("_ ");
  }
  st->print(")");
}

void CallNode::dump_spec(outputStream *st) const {
  st->print(" ");
  if (tf() != NULL)  tf()->dump_on(st);
  if (_cnt != COUNT_UNKNOWN)  st->print(" C=%f",_cnt);
  if (jvms() != NULL)  jvms()->dump_spec(st);
}
#endif

const Type *CallNode::bottom_type() const { return tf()->range(); }
const Type* CallNode::Value(PhaseGVN* phase) const {
  if (phase->type(in(0)) == Type::TOP)  return Type::TOP;
  return tf()->range();
}

//------------------------------calling_convention-----------------------------
void CallNode::calling_convention(BasicType* sig_bt, VMRegPair *parm_regs, uint argcnt) const {
  // Use the standard compiler calling convention
  SharedRuntime::java_calling_convention(sig_bt, parm_regs, argcnt);
}


//------------------------------match------------------------------------------
// Construct projections for control, I/O, memory-fields, ..., and
// return result(s) along with their RegMask info
Node *CallNode::match( const ProjNode *proj, const Matcher *match ) {
  switch (proj->_con) {
  case TypeFunc::Control:
  case TypeFunc::I_O:
  case TypeFunc::Memory:
    return new MachProjNode(this,proj->_con,RegMask::Empty,MachProjNode::unmatched_proj);

  case TypeFunc::Parms+1:       // For LONG & DOUBLE returns
    assert(tf()->range()->field_at(TypeFunc::Parms+1) == Type::HALF, "");
    // 2nd half of doubles and longs
    return new MachProjNode(this,proj->_con, RegMask::Empty, (uint)OptoReg::Bad);

  case TypeFunc::Parms: {       // Normal returns
    uint ideal_reg = tf()->range()->field_at(TypeFunc::Parms)->ideal_reg();
    OptoRegPair regs = is_CallRuntime()
      ? match->c_return_value(ideal_reg)  // Calls into C runtime
      : match->  return_value(ideal_reg); // Calls into compiled Java code
    RegMask rm = RegMask(regs.first());
    if( OptoReg::is_valid(regs.second()) )
      rm.Insert( regs.second() );
    return new MachProjNode(this,proj->_con,rm,ideal_reg);
  }

  case TypeFunc::ReturnAdr:
  case TypeFunc::FramePtr:
  default:
    ShouldNotReachHere();
  }
  return NULL;
}

// Do we Match on this edge index or not?  Match no edges
uint CallNode::match_edge(uint idx) const {
  return 0;
}

//
// Determine whether the call could modify the field of the specified
// instance at the specified offset.
//
bool CallNode::may_modify(const TypeOopPtr *t_oop, PhaseTransform *phase) {
  assert((t_oop != NULL), "sanity");
  if (is_call_to_arraycopystub() && strcmp(_name, "unsafe_arraycopy") != 0) {
    const TypeTuple* args = _tf->domain();
    Node* dest = NULL;
    // Stubs that can be called once an ArrayCopyNode is expanded have
    // different signatures. Look for the second pointer argument,
    // that is the destination of the copy.
    for (uint i = TypeFunc::Parms, j = 0; i < args->cnt(); i++) {
      if (args->field_at(i)->isa_ptr()) {
        j++;
        if (j == 2) {
          dest = in(i);
          break;
        }
      }
    }
    guarantee(dest != NULL, "Call had only one ptr in, broken IR!");
    if (!dest->is_top() && may_modify_arraycopy_helper(phase->type(dest)->is_oopptr(), t_oop, phase)) {
      return true;
    }
    return false;
  }
  if (t_oop->is_known_instance()) {
    // The instance_id is set only for scalar-replaceable allocations which
    // are not passed as arguments according to Escape Analysis.
    return false;
  }
  if (t_oop->is_ptr_to_boxed_value()) {
    ciKlass* boxing_klass = t_oop->klass();
    if (is_CallStaticJava() && as_CallStaticJava()->is_boxing_method()) {
      // Skip unrelated boxing methods.
      Node* proj = proj_out_or_null(TypeFunc::Parms);
      if ((proj == NULL) || (phase->type(proj)->is_instptr()->klass() != boxing_klass)) {
        return false;
      }
    }
    if (is_CallJava() && as_CallJava()->method() != NULL) {
      ciMethod* meth = as_CallJava()->method();
      if (meth->is_getter()) {
        return false;
      }
      // May modify (by reflection) if an boxing object is passed
      // as argument or returned.
      Node* proj = returns_pointer() ? proj_out_or_null(TypeFunc::Parms) : NULL;
      if (proj != NULL) {
        const TypeInstPtr* inst_t = phase->type(proj)->isa_instptr();
        if ((inst_t != NULL) && (!inst_t->klass_is_exact() ||
                                 (inst_t->klass() == boxing_klass))) {
          return true;
        }
      }
      const TypeTuple* d = tf()->domain();
      for (uint i = TypeFunc::Parms; i < d->cnt(); i++) {
        const TypeInstPtr* inst_t = d->field_at(i)->isa_instptr();
        if ((inst_t != NULL) && (!inst_t->klass_is_exact() ||
                                 (inst_t->klass() == boxing_klass))) {
          return true;
        }
      }
      return false;
    }
  }
  return true;
}

// Does this call have a direct reference to n other than debug information?
bool CallNode::has_non_debug_use(Node *n) {
  const TypeTuple * d = tf()->domain();
  for (uint i = TypeFunc::Parms; i < d->cnt(); i++) {
    Node *arg = in(i);
    if (arg == n) {
      return true;
    }
  }
  return false;
}

// Returns the unique CheckCastPP of a call
// or 'this' if there are several CheckCastPP or unexpected uses
// or returns NULL if there is no one.
Node *CallNode::result_cast() {
  Node *cast = NULL;

  Node *p = proj_out_or_null(TypeFunc::Parms);
  if (p == NULL)
    return NULL;

  for (DUIterator_Fast imax, i = p->fast_outs(imax); i < imax; i++) {
    Node *use = p->fast_out(i);
    if (use->is_CheckCastPP()) {
      if (cast != NULL) {
        return this;  // more than 1 CheckCastPP
      }
      cast = use;
    } else if (!use->is_Initialize() &&
               !use->is_AddP() &&
               use->Opcode() != Op_MemBarStoreStore) {
      // Expected uses are restricted to a CheckCastPP, an Initialize
      // node, a MemBarStoreStore (clone) and AddP nodes. If we
      // encounter any other use (a Phi node can be seen in rare
      // cases) return this to prevent incorrect optimizations.
      return this;
    }
  }
  return cast;
}


void CallNode::extract_projections(CallProjections* projs, bool separate_io_proj, bool do_asserts) {
  projs->fallthrough_proj      = NULL;
  projs->fallthrough_catchproj = NULL;
  projs->fallthrough_ioproj    = NULL;
  projs->catchall_ioproj       = NULL;
  projs->catchall_catchproj    = NULL;
  projs->fallthrough_memproj   = NULL;
  projs->catchall_memproj      = NULL;
  projs->resproj               = NULL;
  projs->exobj                 = NULL;

  for (DUIterator_Fast imax, i = fast_outs(imax); i < imax; i++) {
    ProjNode *pn = fast_out(i)->as_Proj();
    if (pn->outcnt() == 0) continue;
    switch (pn->_con) {
    case TypeFunc::Control:
      {
        // For Control (fallthrough) and I_O (catch_all_index) we have CatchProj -> Catch -> Proj
        projs->fallthrough_proj = pn;
        const Node *cn = pn->unique_ctrl_out();
        if (cn != NULL && cn->is_Catch()) {
          ProjNode *cpn = NULL;
          for (DUIterator_Fast kmax, k = cn->fast_outs(kmax); k < kmax; k++) {
            cpn = cn->fast_out(k)->as_Proj();
            assert(cpn->is_CatchProj(), "must be a CatchProjNode");
            if (cpn->_con == CatchProjNode::fall_through_index)
              projs->fallthrough_catchproj = cpn;
            else {
              assert(cpn->_con == CatchProjNode::catch_all_index, "must be correct index.");
              projs->catchall_catchproj = cpn;
            }
          }
        }
        break;
      }
    case TypeFunc::I_O:
      if (pn->_is_io_use)
        projs->catchall_ioproj = pn;
      else
        projs->fallthrough_ioproj = pn;
      for (DUIterator j = pn->outs(); pn->has_out(j); j++) {
        Node* e = pn->out(j);
        if (e->Opcode() == Op_CreateEx && e->in(0)->is_CatchProj() && e->outcnt() > 0) {
          assert(projs->exobj == NULL, "only one");
          projs->exobj = e;
        }
      }
      break;
    case TypeFunc::Memory:
      if (pn->_is_io_use)
        projs->catchall_memproj = pn;
      else
        projs->fallthrough_memproj = pn;
      break;
    case TypeFunc::Parms:
      projs->resproj = pn;
      break;
    default:
      assert(false, "unexpected projection from allocation node.");
    }
  }

  // The resproj may not exist because the result could be ignored
  // and the exception object may not exist if an exception handler
  // swallows the exception but all the other must exist and be found.
  assert(projs->fallthrough_proj      != NULL, "must be found");
  do_asserts = do_asserts && !Compile::current()->inlining_incrementally();
  assert(!do_asserts || projs->fallthrough_catchproj != NULL, "must be found");
  assert(!do_asserts || projs->fallthrough_memproj   != NULL, "must be found");
  assert(!do_asserts || projs->fallthrough_ioproj    != NULL, "must be found");
  assert(!do_asserts || projs->catchall_catchproj    != NULL, "must be found");
  if (separate_io_proj) {
    assert(!do_asserts || projs->catchall_memproj    != NULL, "must be found");
    assert(!do_asserts || projs->catchall_ioproj     != NULL, "must be found");
  }
}

Node *CallNode::Ideal(PhaseGVN *phase, bool can_reshape) {
  CallGenerator* cg = generator();
  if (can_reshape && cg != NULL && cg->is_mh_late_inline() && !cg->already_attempted()) {
    // Check whether this MH handle call becomes a candidate for inlining
    ciMethod* callee = cg->method();
    vmIntrinsics::ID iid = callee->intrinsic_id();
    if (iid == vmIntrinsics::_invokeBasic) {
      if (in(TypeFunc::Parms)->Opcode() == Op_ConP) {
        phase->C->prepend_late_inline(cg);
        set_generator(NULL);
      }
    } else {
      assert(callee->has_member_arg(), "wrong type of call?");
      if (in(TypeFunc::Parms + callee->arg_size() - 1)->Opcode() == Op_ConP) {
        phase->C->prepend_late_inline(cg);
        set_generator(NULL);
      }
    }
  }
  return SafePointNode::Ideal(phase, can_reshape);
}

bool CallNode::is_call_to_arraycopystub() const {
  if (_name != NULL && strstr(_name, "arraycopy") != 0) {
    return true;
  }
  return false;
}

//=============================================================================
uint CallJavaNode::size_of() const { return sizeof(*this); }
bool CallJavaNode::cmp( const Node &n ) const {
  CallJavaNode &call = (CallJavaNode&)n;
  return CallNode::cmp(call) && _method == call._method &&
         _override_symbolic_info == call._override_symbolic_info;
}

void CallJavaNode::copy_call_debug_info(PhaseIterGVN* phase, SafePointNode *sfpt) {
  // Copy debug information and adjust JVMState information
  uint old_dbg_start = sfpt->is_Call() ? sfpt->as_Call()->tf()->domain()->cnt() : (uint)TypeFunc::Parms+1;
  uint new_dbg_start = tf()->domain()->cnt();
  int jvms_adj  = new_dbg_start - old_dbg_start;
  assert (new_dbg_start == req(), "argument count mismatch");
  Compile* C = phase->C;

  // SafePointScalarObject node could be referenced several times in debug info.
  // Use Dict to record cloned nodes.
  Dict* sosn_map = new Dict(cmpkey,hashkey);
  for (uint i = old_dbg_start; i < sfpt->req(); i++) {
    Node* old_in = sfpt->in(i);
    // Clone old SafePointScalarObjectNodes, adjusting their field contents.
    if (old_in != NULL && old_in->is_SafePointScalarObject()) {
      SafePointScalarObjectNode* old_sosn = old_in->as_SafePointScalarObject();
      bool new_node;
      Node* new_in = old_sosn->clone(sosn_map, new_node);
      if (new_node) { // New node?
        new_in->set_req(0, C->root()); // reset control edge
        new_in = phase->transform(new_in); // Register new node.
      }
      old_in = new_in;
    }
    add_req(old_in);
  }

  // JVMS may be shared so clone it before we modify it
  set_jvms(sfpt->jvms() != NULL ? sfpt->jvms()->clone_deep(C) : NULL);
  for (JVMState *jvms = this->jvms(); jvms != NULL; jvms = jvms->caller()) {
    jvms->set_map(this);
    jvms->set_locoff(jvms->locoff()+jvms_adj);
    jvms->set_stkoff(jvms->stkoff()+jvms_adj);
    jvms->set_monoff(jvms->monoff()+jvms_adj);
    jvms->set_scloff(jvms->scloff()+jvms_adj);
    jvms->set_endoff(jvms->endoff()+jvms_adj);
  }
}

#ifdef ASSERT
bool CallJavaNode::validate_symbolic_info() const {
  if (method() == NULL) {
    return true; // call into runtime or uncommon trap
  }
  ciMethod* symbolic_info = jvms()->method()->get_method_at_bci(_bci);
  ciMethod* callee = method();
  if (symbolic_info->is_method_handle_intrinsic() && !callee->is_method_handle_intrinsic()) {
    assert(override_symbolic_info(), "should be set");
  }
  assert(ciMethod::is_consistent_info(symbolic_info, callee), "inconsistent info");
  return true;
}
#endif

#ifndef PRODUCT
void CallJavaNode::dump_spec(outputStream *st) const {
  if( _method ) _method->print_short_name(st);
  CallNode::dump_spec(st);
}

void CallJavaNode::dump_compact_spec(outputStream* st) const {
  if (_method) {
    _method->print_short_name(st);
  } else {
    st->print("<?>");
  }
}
#endif

//=============================================================================
uint CallStaticJavaNode::size_of() const { return sizeof(*this); }
bool CallStaticJavaNode::cmp( const Node &n ) const {
  CallStaticJavaNode &call = (CallStaticJavaNode&)n;
  return CallJavaNode::cmp(call);
}

//----------------------------uncommon_trap_request----------------------------
// If this is an uncommon trap, return the request code, else zero.
int CallStaticJavaNode::uncommon_trap_request() const {
  if (_name != NULL && !strcmp(_name, "uncommon_trap")) {
    return extract_uncommon_trap_request(this);
  }
  return 0;
}
int CallStaticJavaNode::extract_uncommon_trap_request(const Node* call) {
#ifndef PRODUCT
  if (!(call->req() > TypeFunc::Parms &&
        call->in(TypeFunc::Parms) != NULL &&
        call->in(TypeFunc::Parms)->is_Con() &&
        call->in(TypeFunc::Parms)->bottom_type()->isa_int())) {
    assert(in_dump() != 0, "OK if dumping");
    tty->print("[bad uncommon trap]");
    return 0;
  }
#endif
  return call->in(TypeFunc::Parms)->bottom_type()->is_int()->get_con();
}

#ifndef PRODUCT
void CallStaticJavaNode::dump_spec(outputStream *st) const {
  st->print("# Static ");
  if (_name != NULL) {
    st->print("%s", _name);
    int trap_req = uncommon_trap_request();
    if (trap_req != 0) {
      char buf[100];
      st->print("(%s)",
                 Deoptimization::format_trap_request(buf, sizeof(buf),
                                                     trap_req));
    }
    st->print(" ");
  }
  CallJavaNode::dump_spec(st);
}

void CallStaticJavaNode::dump_compact_spec(outputStream* st) const {
  if (_method) {
    _method->print_short_name(st);
  } else if (_name) {
    st->print("%s", _name);
  } else {
    st->print("<?>");
  }
}
#endif

//=============================================================================
uint CallDynamicJavaNode::size_of() const { return sizeof(*this); }
bool CallDynamicJavaNode::cmp( const Node &n ) const {
  CallDynamicJavaNode &call = (CallDynamicJavaNode&)n;
  return CallJavaNode::cmp(call);
}
#ifndef PRODUCT
void CallDynamicJavaNode::dump_spec(outputStream *st) const {
  st->print("# Dynamic ");
  CallJavaNode::dump_spec(st);
}
#endif

//=============================================================================
uint CallRuntimeNode::size_of() const { return sizeof(*this); }
bool CallRuntimeNode::cmp( const Node &n ) const {
  CallRuntimeNode &call = (CallRuntimeNode&)n;
  return CallNode::cmp(call) && !strcmp(_name,call._name);
}
#ifndef PRODUCT
void CallRuntimeNode::dump_spec(outputStream *st) const {
  st->print("# ");
  st->print("%s", _name);
  CallNode::dump_spec(st);
}
#endif

//=============================================================================
uint CallNativeNode::size_of() const { return sizeof(*this); }
bool CallNativeNode::cmp( const Node &n ) const {
  CallNativeNode &call = (CallNativeNode&)n;
  return CallNode::cmp(call) && !strcmp(_name,call._name)
    && _arg_regs == call._arg_regs && _ret_regs == call._ret_regs;
}
Node* CallNativeNode::match(const ProjNode *proj, const Matcher *matcher) {
  switch (proj->_con) {
    case TypeFunc::Control:
    case TypeFunc::I_O:
    case TypeFunc::Memory:
      return new MachProjNode(this,proj->_con,RegMask::Empty,MachProjNode::unmatched_proj);
    case TypeFunc::ReturnAdr:
    case TypeFunc::FramePtr:
      ShouldNotReachHere();
<<<<<<< HEAD
    case TypeFunc::Parms:
    default: {
      if(tf()->range()->field_at(proj->_con) == Type::HALF) {
        assert(_ret_regs.at(proj->_con - TypeFunc::Parms) == VMRegImpl::Bad(), "Unexpected register for Type::HALF");
        // 2nd half of doubles and longs
        return new MachProjNode(this,proj->_con, RegMask::Empty, (uint)OptoReg::Bad);
      }

      const BasicType bt = tf()->range()->field_at(proj->_con)->basic_type();
=======
    case TypeFunc::Parms: {
      const Type* field_at_con = tf()->range()->field_at(proj->_con);
      const BasicType bt = field_at_con->basic_type();
>>>>>>> 0cef30d6
      OptoReg::Name optoreg = OptoReg::as_OptoReg(_ret_regs.at(proj->_con - TypeFunc::Parms));
      OptoRegPair regs;
      if (bt == T_DOUBLE || bt == T_LONG) {
        regs.set2(optoreg);
      } else {
        regs.set1(optoreg);
      }
      RegMask rm = RegMask(regs.first());
<<<<<<< HEAD
      if( OptoReg::is_valid(regs.second()) )
        rm.Insert( regs.second() );
      return new MachProjNode(this,proj->_con,rm,tf()->range()->field_at(proj->_con)->ideal_reg());
    }
=======
      if(OptoReg::is_valid(regs.second()))
        rm.Insert(regs.second());
      return new MachProjNode(this, proj->_con, rm, field_at_con->ideal_reg());
    }
    case TypeFunc::Parms + 1: {
      assert(tf()->range()->field_at(proj->_con) == Type::HALF, "Expected HALF");
      assert(_ret_regs.at(proj->_con - TypeFunc::Parms) == VMRegImpl::Bad(), "Unexpected register for Type::HALF");
      // 2nd half of doubles and longs
      return new MachProjNode(this, proj->_con, RegMask::Empty, (uint) OptoReg::Bad);
    }
    default:
      ShouldNotReachHere();
>>>>>>> 0cef30d6
  }
  return NULL;
}
#ifndef PRODUCT
<<<<<<< HEAD
=======
void CallNativeNode::print_regs(const GrowableArray<VMReg>& regs, outputStream* st) {
  st->print("{ ");
  for (int i = 0; i < regs.length(); i++) {
    regs.at(i)->print_on(st);
    if (i < regs.length() - 1) {
      st->print(", ");
    }
  }
  st->print(" } ");
}

>>>>>>> 0cef30d6
void CallNativeNode::dump_spec(outputStream *st) const {
  st->print("# ");
  st->print("%s ", _name);
  st->print("_arg_regs: ");
<<<<<<< HEAD
  _arg_regs.print_on(st);
  st->print("_ret_regs: ");
  _ret_regs.print_on(st);
=======
  print_regs(_arg_regs, st);
  st->print("_ret_regs: ");
  print_regs(_ret_regs, st);
>>>>>>> 0cef30d6
  CallNode::dump_spec(st);
}
#endif

//------------------------------calling_convention-----------------------------
void CallRuntimeNode::calling_convention(BasicType* sig_bt, VMRegPair *parm_regs, uint argcnt) const {
  SharedRuntime::c_calling_convention(sig_bt, parm_regs, /*regs2=*/nullptr, argcnt);
}

void CallNativeNode::calling_convention( BasicType* sig_bt, VMRegPair *parm_regs, uint argcnt ) const {
  assert((tf()->domain()->cnt() - TypeFunc::Parms) == argcnt, "arg counts must match!");
<<<<<<< HEAD
#ifndef PRODUCT
=======
#ifdef ASSERT
>>>>>>> 0cef30d6
  for (uint i = 0; i < argcnt; i++) {
    assert(tf()->domain()->field_at(TypeFunc::Parms + i)->basic_type() == sig_bt[i], "types must match!");
  }
#endif
  for (uint i = 0; i < argcnt; i++) {
    switch (sig_bt[i]) {
      case T_BOOLEAN:
      case T_CHAR:
      case T_BYTE:
      case T_SHORT:
      case T_INT:
      case T_FLOAT:
        parm_regs[i].set1(_arg_regs.at(i));
        break;
      case T_LONG:
      case T_DOUBLE:
        assert((i + 1) < argcnt && sig_bt[i + 1] == T_VOID, "expecting half");
        parm_regs[i].set2(_arg_regs.at(i));
        break;
      case T_VOID: // Halves of longs and doubles
        assert(i != 0 && (sig_bt[i - 1] == T_LONG || sig_bt[i - 1] == T_DOUBLE), "expecting half");
        assert(_arg_regs.at(i) == VMRegImpl::Bad(), "expecting bad reg");
        parm_regs[i].set_bad();
        break;
      default:
        ShouldNotReachHere();
        break;
    }
  }
}

//=============================================================================
//------------------------------calling_convention-----------------------------


//=============================================================================
#ifndef PRODUCT
void CallLeafNode::dump_spec(outputStream *st) const {
  st->print("# ");
  st->print("%s", _name);
  CallNode::dump_spec(st);
}
#endif

//=============================================================================

void SafePointNode::set_local(JVMState* jvms, uint idx, Node *c) {
  assert(verify_jvms(jvms), "jvms must match");
  int loc = jvms->locoff() + idx;
  if (in(loc)->is_top() && idx > 0 && !c->is_top() ) {
    // If current local idx is top then local idx - 1 could
    // be a long/double that needs to be killed since top could
    // represent the 2nd half ofthe long/double.
    uint ideal = in(loc -1)->ideal_reg();
    if (ideal == Op_RegD || ideal == Op_RegL) {
      // set other (low index) half to top
      set_req(loc - 1, in(loc));
    }
  }
  set_req(loc, c);
}

uint SafePointNode::size_of() const { return sizeof(*this); }
bool SafePointNode::cmp( const Node &n ) const {
  return (&n == this);          // Always fail except on self
}

//-------------------------set_next_exception----------------------------------
void SafePointNode::set_next_exception(SafePointNode* n) {
  assert(n == NULL || n->Opcode() == Op_SafePoint, "correct value for next_exception");
  if (len() == req()) {
    if (n != NULL)  add_prec(n);
  } else {
    set_prec(req(), n);
  }
}


//----------------------------next_exception-----------------------------------
SafePointNode* SafePointNode::next_exception() const {
  if (len() == req()) {
    return NULL;
  } else {
    Node* n = in(req());
    assert(n == NULL || n->Opcode() == Op_SafePoint, "no other uses of prec edges");
    return (SafePointNode*) n;
  }
}


//------------------------------Ideal------------------------------------------
// Skip over any collapsed Regions
Node *SafePointNode::Ideal(PhaseGVN *phase, bool can_reshape) {
  return remove_dead_region(phase, can_reshape) ? this : NULL;
}

//------------------------------Identity---------------------------------------
// Remove obviously duplicate safepoints
Node* SafePointNode::Identity(PhaseGVN* phase) {

  // If you have back to back safepoints, remove one
  if( in(TypeFunc::Control)->is_SafePoint() )
    return in(TypeFunc::Control);

  // Transforming long counted loops requires a safepoint node. Do not
  // eliminate a safepoint until loop opts are over.
  if (in(0)->is_Proj() && !phase->C->major_progress()) {
    Node *n0 = in(0)->in(0);
    // Check if he is a call projection (except Leaf Call)
    if( n0->is_Catch() ) {
      n0 = n0->in(0)->in(0);
      assert( n0->is_Call(), "expect a call here" );
    }
    if( n0->is_Call() && n0->as_Call()->guaranteed_safepoint() ) {
      // Don't remove a safepoint belonging to an OuterStripMinedLoopEndNode.
      // If the loop dies, they will be removed together.
      if (has_out_with(Op_OuterStripMinedLoopEnd)) {
        return this;
      }
      // Useless Safepoint, so remove it
      return in(TypeFunc::Control);
    }
  }

  return this;
}

//------------------------------Value------------------------------------------
const Type* SafePointNode::Value(PhaseGVN* phase) const {
  if (phase->type(in(0)) == Type::TOP) {
    return Type::TOP;
  }
  if (in(0) == this) {
    return Type::TOP; // Dead infinite loop
  }
  return Type::CONTROL;
}

#ifndef PRODUCT
void SafePointNode::dump_spec(outputStream *st) const {
  st->print(" SafePoint ");
  _replaced_nodes.dump(st);
}

// The related nodes of a SafepointNode are all data inputs, excluding the
// control boundary, as well as all outputs till level 2 (to include projection
// nodes and targets). In compact mode, just include inputs till level 1 and
// outputs as before.
void SafePointNode::related(GrowableArray<Node*> *in_rel, GrowableArray<Node*> *out_rel, bool compact) const {
  if (compact) {
    this->collect_nodes(in_rel, 1, false, false);
  } else {
    this->collect_nodes_in_all_data(in_rel, false);
  }
  this->collect_nodes(out_rel, -2, false, false);
}
#endif

const RegMask &SafePointNode::in_RegMask(uint idx) const {
  if( idx < TypeFunc::Parms ) return RegMask::Empty;
  // Values outside the domain represent debug info
  return *(Compile::current()->matcher()->idealreg2debugmask[in(idx)->ideal_reg()]);
}
const RegMask &SafePointNode::out_RegMask() const {
  return RegMask::Empty;
}


void SafePointNode::grow_stack(JVMState* jvms, uint grow_by) {
  assert((int)grow_by > 0, "sanity");
  int monoff = jvms->monoff();
  int scloff = jvms->scloff();
  int endoff = jvms->endoff();
  assert(endoff == (int)req(), "no other states or debug info after me");
  Node* top = Compile::current()->top();
  for (uint i = 0; i < grow_by; i++) {
    ins_req(monoff, top);
  }
  jvms->set_monoff(monoff + grow_by);
  jvms->set_scloff(scloff + grow_by);
  jvms->set_endoff(endoff + grow_by);
}

void SafePointNode::push_monitor(const FastLockNode *lock) {
  // Add a LockNode, which points to both the original BoxLockNode (the
  // stack space for the monitor) and the Object being locked.
  const int MonitorEdges = 2;
  assert(JVMState::logMonitorEdges == exact_log2(MonitorEdges), "correct MonitorEdges");
  assert(req() == jvms()->endoff(), "correct sizing");
  int nextmon = jvms()->scloff();
  if (GenerateSynchronizationCode) {
    ins_req(nextmon,   lock->box_node());
    ins_req(nextmon+1, lock->obj_node());
  } else {
    Node* top = Compile::current()->top();
    ins_req(nextmon, top);
    ins_req(nextmon, top);
  }
  jvms()->set_scloff(nextmon + MonitorEdges);
  jvms()->set_endoff(req());
}

void SafePointNode::pop_monitor() {
  // Delete last monitor from debug info
  debug_only(int num_before_pop = jvms()->nof_monitors());
  const int MonitorEdges = 2;
  assert(JVMState::logMonitorEdges == exact_log2(MonitorEdges), "correct MonitorEdges");
  int scloff = jvms()->scloff();
  int endoff = jvms()->endoff();
  int new_scloff = scloff - MonitorEdges;
  int new_endoff = endoff - MonitorEdges;
  jvms()->set_scloff(new_scloff);
  jvms()->set_endoff(new_endoff);
  while (scloff > new_scloff)  del_req_ordered(--scloff);
  assert(jvms()->nof_monitors() == num_before_pop-1, "");
}

Node *SafePointNode::peek_monitor_box() const {
  int mon = jvms()->nof_monitors() - 1;
  assert(mon >= 0, "must have a monitor");
  return monitor_box(jvms(), mon);
}

Node *SafePointNode::peek_monitor_obj() const {
  int mon = jvms()->nof_monitors() - 1;
  assert(mon >= 0, "must have a monitor");
  return monitor_obj(jvms(), mon);
}

// Do we Match on this edge index or not?  Match no edges
uint SafePointNode::match_edge(uint idx) const {
  return (TypeFunc::Parms == idx);
}

void SafePointNode::disconnect_from_root(PhaseIterGVN *igvn) {
  assert(Opcode() == Op_SafePoint, "only value for safepoint in loops");
  int nb = igvn->C->root()->find_prec_edge(this);
  if (nb != -1) {
    igvn->C->root()->rm_prec(nb);
  }
}

//==============  SafePointScalarObjectNode  ==============

SafePointScalarObjectNode::SafePointScalarObjectNode(const TypeOopPtr* tp,
#ifdef ASSERT
                                                     AllocateNode* alloc,
#endif
                                                     uint first_index,
                                                     uint n_fields) :
  TypeNode(tp, 1), // 1 control input -- seems required.  Get from root.
  _first_index(first_index),
  _n_fields(n_fields)
#ifdef ASSERT
  , _alloc(alloc)
#endif
{
  init_class_id(Class_SafePointScalarObject);
}

// Do not allow value-numbering for SafePointScalarObject node.
uint SafePointScalarObjectNode::hash() const { return NO_HASH; }
bool SafePointScalarObjectNode::cmp( const Node &n ) const {
  return (&n == this); // Always fail except on self
}

uint SafePointScalarObjectNode::ideal_reg() const {
  return 0; // No matching to machine instruction
}

const RegMask &SafePointScalarObjectNode::in_RegMask(uint idx) const {
  return *(Compile::current()->matcher()->idealreg2debugmask[in(idx)->ideal_reg()]);
}

const RegMask &SafePointScalarObjectNode::out_RegMask() const {
  return RegMask::Empty;
}

uint SafePointScalarObjectNode::match_edge(uint idx) const {
  return 0;
}

SafePointScalarObjectNode*
SafePointScalarObjectNode::clone(Dict* sosn_map, bool& new_node) const {
  void* cached = (*sosn_map)[(void*)this];
  if (cached != NULL) {
    new_node = false;
    return (SafePointScalarObjectNode*)cached;
  }
  new_node = true;
  SafePointScalarObjectNode* res = (SafePointScalarObjectNode*)Node::clone();
  sosn_map->Insert((void*)this, (void*)res);
  return res;
}


#ifndef PRODUCT
void SafePointScalarObjectNode::dump_spec(outputStream *st) const {
  st->print(" # fields@[%d..%d]", first_index(),
             first_index() + n_fields() - 1);
}

#endif

//=============================================================================
uint AllocateNode::size_of() const { return sizeof(*this); }

AllocateNode::AllocateNode(Compile* C, const TypeFunc *atype,
                           Node *ctrl, Node *mem, Node *abio,
                           Node *size, Node *klass_node, Node *initial_test)
  : CallNode(atype, NULL, TypeRawPtr::BOTTOM)
{
  init_class_id(Class_Allocate);
  init_flags(Flag_is_macro);
  _is_scalar_replaceable = false;
  _is_non_escaping = false;
  _is_allocation_MemBar_redundant = false;
  Node *topnode = C->top();

  init_req( TypeFunc::Control  , ctrl );
  init_req( TypeFunc::I_O      , abio );
  init_req( TypeFunc::Memory   , mem );
  init_req( TypeFunc::ReturnAdr, topnode );
  init_req( TypeFunc::FramePtr , topnode );
  init_req( AllocSize          , size);
  init_req( KlassNode          , klass_node);
  init_req( InitialTest        , initial_test);
  init_req( ALength            , topnode);
  C->add_macro_node(this);
}

void AllocateNode::compute_MemBar_redundancy(ciMethod* initializer)
{
  assert(initializer != NULL &&
         initializer->is_initializer() &&
         !initializer->is_static(),
             "unexpected initializer method");
  BCEscapeAnalyzer* analyzer = initializer->get_bcea();
  if (analyzer == NULL) {
    return;
  }

  // Allocation node is first parameter in its initializer
  if (analyzer->is_arg_stack(0) || analyzer->is_arg_local(0)) {
    _is_allocation_MemBar_redundant = true;
  }
}
Node *AllocateNode::make_ideal_mark(PhaseGVN *phase, Node* obj, Node* control, Node* mem) {
  Node* mark_node = NULL;
  // For now only enable fast locking for non-array types
  if (UseBiasedLocking && Opcode() == Op_Allocate) {
    Node* klass_node = in(AllocateNode::KlassNode);
    Node* proto_adr = phase->transform(new AddPNode(klass_node, klass_node, phase->MakeConX(in_bytes(Klass::prototype_header_offset()))));
    mark_node = LoadNode::make(*phase, control, mem, proto_adr, TypeRawPtr::BOTTOM, TypeX_X, TypeX_X->basic_type(), MemNode::unordered);
  } else {
    mark_node = phase->MakeConX(markWord::prototype().value());
  }
  return mark_node;
}

//=============================================================================
Node* AllocateArrayNode::Ideal(PhaseGVN *phase, bool can_reshape) {
  if (remove_dead_region(phase, can_reshape))  return this;
  // Don't bother trying to transform a dead node
  if (in(0) && in(0)->is_top())  return NULL;

  const Type* type = phase->type(Ideal_length());
  if (type->isa_int() && type->is_int()->_hi < 0) {
    if (can_reshape) {
      PhaseIterGVN *igvn = phase->is_IterGVN();
      // Unreachable fall through path (negative array length),
      // the allocation can only throw so disconnect it.
      Node* proj = proj_out_or_null(TypeFunc::Control);
      Node* catchproj = NULL;
      if (proj != NULL) {
        for (DUIterator_Fast imax, i = proj->fast_outs(imax); i < imax; i++) {
          Node *cn = proj->fast_out(i);
          if (cn->is_Catch()) {
            catchproj = cn->as_Multi()->proj_out_or_null(CatchProjNode::fall_through_index);
            break;
          }
        }
      }
      if (catchproj != NULL && catchproj->outcnt() > 0 &&
          (catchproj->outcnt() > 1 ||
           catchproj->unique_out()->Opcode() != Op_Halt)) {
        assert(catchproj->is_CatchProj(), "must be a CatchProjNode");
        Node* nproj = catchproj->clone();
        igvn->register_new_node_with_optimizer(nproj);

        Node *frame = new ParmNode( phase->C->start(), TypeFunc::FramePtr );
        frame = phase->transform(frame);
        // Halt & Catch Fire
        Node* halt = new HaltNode(nproj, frame, "unexpected negative array length");
        phase->C->root()->add_req(halt);
        phase->transform(halt);

        igvn->replace_node(catchproj, phase->C->top());
        return this;
      }
    } else {
      // Can't correct it during regular GVN so register for IGVN
      phase->C->record_for_igvn(this);
    }
  }
  return NULL;
}

// Retrieve the length from the AllocateArrayNode. Narrow the type with a
// CastII, if appropriate.  If we are not allowed to create new nodes, and
// a CastII is appropriate, return NULL.
Node *AllocateArrayNode::make_ideal_length(const TypeOopPtr* oop_type, PhaseTransform *phase, bool allow_new_nodes) {
  Node *length = in(AllocateNode::ALength);
  assert(length != NULL, "length is not null");

  const TypeInt* length_type = phase->find_int_type(length);
  const TypeAryPtr* ary_type = oop_type->isa_aryptr();

  if (ary_type != NULL && length_type != NULL) {
    const TypeInt* narrow_length_type = ary_type->narrow_size_type(length_type);
    if (narrow_length_type != length_type) {
      // Assert one of:
      //   - the narrow_length is 0
      //   - the narrow_length is not wider than length
      assert(narrow_length_type == TypeInt::ZERO ||
             length_type->is_con() && narrow_length_type->is_con() &&
                (narrow_length_type->_hi <= length_type->_lo) ||
             (narrow_length_type->_hi <= length_type->_hi &&
              narrow_length_type->_lo >= length_type->_lo),
             "narrow type must be narrower than length type");

      // Return NULL if new nodes are not allowed
      if (!allow_new_nodes) return NULL;
      // Create a cast which is control dependent on the initialization to
      // propagate the fact that the array length must be positive.
      InitializeNode* init = initialization();
      assert(init != NULL, "initialization not found");
      length = new CastIINode(length, narrow_length_type);
      length->set_req(0, init->proj_out_or_null(0));
    }
  }

  return length;
}

//=============================================================================
uint LockNode::size_of() const { return sizeof(*this); }

// Redundant lock elimination
//
// There are various patterns of locking where we release and
// immediately reacquire a lock in a piece of code where no operations
// occur in between that would be observable.  In those cases we can
// skip releasing and reacquiring the lock without violating any
// fairness requirements.  Doing this around a loop could cause a lock
// to be held for a very long time so we concentrate on non-looping
// control flow.  We also require that the operations are fully
// redundant meaning that we don't introduce new lock operations on
// some paths so to be able to eliminate it on others ala PRE.  This
// would probably require some more extensive graph manipulation to
// guarantee that the memory edges were all handled correctly.
//
// Assuming p is a simple predicate which can't trap in any way and s
// is a synchronized method consider this code:
//
//   s();
//   if (p)
//     s();
//   else
//     s();
//   s();
//
// 1. The unlocks of the first call to s can be eliminated if the
// locks inside the then and else branches are eliminated.
//
// 2. The unlocks of the then and else branches can be eliminated if
// the lock of the final call to s is eliminated.
//
// Either of these cases subsumes the simple case of sequential control flow
//
// Addtionally we can eliminate versions without the else case:
//
//   s();
//   if (p)
//     s();
//   s();
//
// 3. In this case we eliminate the unlock of the first s, the lock
// and unlock in the then case and the lock in the final s.
//
// Note also that in all these cases the then/else pieces don't have
// to be trivial as long as they begin and end with synchronization
// operations.
//
//   s();
//   if (p)
//     s();
//     f();
//     s();
//   s();
//
// The code will work properly for this case, leaving in the unlock
// before the call to f and the relock after it.
//
// A potentially interesting case which isn't handled here is when the
// locking is partially redundant.
//
//   s();
//   if (p)
//     s();
//
// This could be eliminated putting unlocking on the else case and
// eliminating the first unlock and the lock in the then side.
// Alternatively the unlock could be moved out of the then side so it
// was after the merge and the first unlock and second lock
// eliminated.  This might require less manipulation of the memory
// state to get correct.
//
// Additionally we might allow work between a unlock and lock before
// giving up eliminating the locks.  The current code disallows any
// conditional control flow between these operations.  A formulation
// similar to partial redundancy elimination computing the
// availability of unlocking and the anticipatability of locking at a
// program point would allow detection of fully redundant locking with
// some amount of work in between.  I'm not sure how often I really
// think that would occur though.  Most of the cases I've seen
// indicate it's likely non-trivial work would occur in between.
// There may be other more complicated constructs where we could
// eliminate locking but I haven't seen any others appear as hot or
// interesting.
//
// Locking and unlocking have a canonical form in ideal that looks
// roughly like this:
//
//              <obj>
//                | \\------+
//                |  \       \
//                | BoxLock   \
//                |  |   |     \
//                |  |    \     \
//                |  |   FastLock
//                |  |   /
//                |  |  /
//                |  |  |
//
//               Lock
//                |
//            Proj #0
//                |
//            MembarAcquire
//                |
//            Proj #0
//
//            MembarRelease
//                |
//            Proj #0
//                |
//              Unlock
//                |
//            Proj #0
//
//
// This code proceeds by processing Lock nodes during PhaseIterGVN
// and searching back through its control for the proper code
// patterns.  Once it finds a set of lock and unlock operations to
// eliminate they are marked as eliminatable which causes the
// expansion of the Lock and Unlock macro nodes to make the operation a NOP
//
//=============================================================================

//
// Utility function to skip over uninteresting control nodes.  Nodes skipped are:
//   - copy regions.  (These may not have been optimized away yet.)
//   - eliminated locking nodes
//
static Node *next_control(Node *ctrl) {
  if (ctrl == NULL)
    return NULL;
  while (1) {
    if (ctrl->is_Region()) {
      RegionNode *r = ctrl->as_Region();
      Node *n = r->is_copy();
      if (n == NULL)
        break;  // hit a region, return it
      else
        ctrl = n;
    } else if (ctrl->is_Proj()) {
      Node *in0 = ctrl->in(0);
      if (in0->is_AbstractLock() && in0->as_AbstractLock()->is_eliminated()) {
        ctrl = in0->in(0);
      } else {
        break;
      }
    } else {
      break; // found an interesting control
    }
  }
  return ctrl;
}
//
// Given a control, see if it's the control projection of an Unlock which
// operating on the same object as lock.
//
bool AbstractLockNode::find_matching_unlock(const Node* ctrl, LockNode* lock,
                                            GrowableArray<AbstractLockNode*> &lock_ops) {
  ProjNode *ctrl_proj = (ctrl->is_Proj()) ? ctrl->as_Proj() : NULL;
  if (ctrl_proj != NULL && ctrl_proj->_con == TypeFunc::Control) {
    Node *n = ctrl_proj->in(0);
    if (n != NULL && n->is_Unlock()) {
      UnlockNode *unlock = n->as_Unlock();
      BarrierSetC2* bs = BarrierSet::barrier_set()->barrier_set_c2();
      Node* lock_obj = bs->step_over_gc_barrier(lock->obj_node());
      Node* unlock_obj = bs->step_over_gc_barrier(unlock->obj_node());
      if (lock_obj->eqv_uncast(unlock_obj) &&
          BoxLockNode::same_slot(lock->box_node(), unlock->box_node()) &&
          !unlock->is_eliminated()) {
        lock_ops.append(unlock);
        return true;
      }
    }
  }
  return false;
}

//
// Find the lock matching an unlock.  Returns null if a safepoint
// or complicated control is encountered first.
LockNode *AbstractLockNode::find_matching_lock(UnlockNode* unlock) {
  LockNode *lock_result = NULL;
  // find the matching lock, or an intervening safepoint
  Node *ctrl = next_control(unlock->in(0));
  while (1) {
    assert(ctrl != NULL, "invalid control graph");
    assert(!ctrl->is_Start(), "missing lock for unlock");
    if (ctrl->is_top()) break;  // dead control path
    if (ctrl->is_Proj()) ctrl = ctrl->in(0);
    if (ctrl->is_SafePoint()) {
        break;  // found a safepoint (may be the lock we are searching for)
    } else if (ctrl->is_Region()) {
      // Check for a simple diamond pattern.  Punt on anything more complicated
      if (ctrl->req() == 3 && ctrl->in(1) != NULL && ctrl->in(2) != NULL) {
        Node *in1 = next_control(ctrl->in(1));
        Node *in2 = next_control(ctrl->in(2));
        if (((in1->is_IfTrue() && in2->is_IfFalse()) ||
             (in2->is_IfTrue() && in1->is_IfFalse())) && (in1->in(0) == in2->in(0))) {
          ctrl = next_control(in1->in(0)->in(0));
        } else {
          break;
        }
      } else {
        break;
      }
    } else {
      ctrl = next_control(ctrl->in(0));  // keep searching
    }
  }
  if (ctrl->is_Lock()) {
    LockNode *lock = ctrl->as_Lock();
    BarrierSetC2* bs = BarrierSet::barrier_set()->barrier_set_c2();
    Node* lock_obj = bs->step_over_gc_barrier(lock->obj_node());
    Node* unlock_obj = bs->step_over_gc_barrier(unlock->obj_node());
    if (lock_obj->eqv_uncast(unlock_obj) &&
        BoxLockNode::same_slot(lock->box_node(), unlock->box_node())) {
      lock_result = lock;
    }
  }
  return lock_result;
}

// This code corresponds to case 3 above.

bool AbstractLockNode::find_lock_and_unlock_through_if(Node* node, LockNode* lock,
                                                       GrowableArray<AbstractLockNode*> &lock_ops) {
  Node* if_node = node->in(0);
  bool  if_true = node->is_IfTrue();

  if (if_node->is_If() && if_node->outcnt() == 2 && (if_true || node->is_IfFalse())) {
    Node *lock_ctrl = next_control(if_node->in(0));
    if (find_matching_unlock(lock_ctrl, lock, lock_ops)) {
      Node* lock1_node = NULL;
      ProjNode* proj = if_node->as_If()->proj_out(!if_true);
      if (if_true) {
        if (proj->is_IfFalse() && proj->outcnt() == 1) {
          lock1_node = proj->unique_out();
        }
      } else {
        if (proj->is_IfTrue() && proj->outcnt() == 1) {
          lock1_node = proj->unique_out();
        }
      }
      if (lock1_node != NULL && lock1_node->is_Lock()) {
        LockNode *lock1 = lock1_node->as_Lock();
        BarrierSetC2* bs = BarrierSet::barrier_set()->barrier_set_c2();
        Node* lock_obj = bs->step_over_gc_barrier(lock->obj_node());
        Node* lock1_obj = bs->step_over_gc_barrier(lock1->obj_node());
        if (lock_obj->eqv_uncast(lock1_obj) &&
            BoxLockNode::same_slot(lock->box_node(), lock1->box_node()) &&
            !lock1->is_eliminated()) {
          lock_ops.append(lock1);
          return true;
        }
      }
    }
  }

  lock_ops.trunc_to(0);
  return false;
}

bool AbstractLockNode::find_unlocks_for_region(const RegionNode* region, LockNode* lock,
                               GrowableArray<AbstractLockNode*> &lock_ops) {
  // check each control merging at this point for a matching unlock.
  // in(0) should be self edge so skip it.
  for (int i = 1; i < (int)region->req(); i++) {
    Node *in_node = next_control(region->in(i));
    if (in_node != NULL) {
      if (find_matching_unlock(in_node, lock, lock_ops)) {
        // found a match so keep on checking.
        continue;
      } else if (find_lock_and_unlock_through_if(in_node, lock, lock_ops)) {
        continue;
      }

      // If we fall through to here then it was some kind of node we
      // don't understand or there wasn't a matching unlock, so give
      // up trying to merge locks.
      lock_ops.trunc_to(0);
      return false;
    }
  }
  return true;

}

#ifndef PRODUCT
//
// Create a counter which counts the number of times this lock is acquired
//
void AbstractLockNode::create_lock_counter(JVMState* state) {
  _counter = OptoRuntime::new_named_counter(state, NamedCounter::LockCounter);
}

void AbstractLockNode::set_eliminated_lock_counter() {
  if (_counter) {
    // Update the counter to indicate that this lock was eliminated.
    // The counter update code will stay around even though the
    // optimizer will eliminate the lock operation itself.
    _counter->set_tag(NamedCounter::EliminatedLockCounter);
  }
}

const char* AbstractLockNode::_kind_names[] = {"Regular", "NonEscObj", "Coarsened", "Nested"};

void AbstractLockNode::dump_spec(outputStream* st) const {
  st->print("%s ", _kind_names[_kind]);
  CallNode::dump_spec(st);
}

void AbstractLockNode::dump_compact_spec(outputStream* st) const {
  st->print("%s", _kind_names[_kind]);
}

// The related set of lock nodes includes the control boundary.
void AbstractLockNode::related(GrowableArray<Node*> *in_rel, GrowableArray<Node*> *out_rel, bool compact) const {
  if (compact) {
      this->collect_nodes(in_rel, 1, false, false);
    } else {
      this->collect_nodes_in_all_data(in_rel, true);
    }
    this->collect_nodes(out_rel, -2, false, false);
}
#endif

//=============================================================================
Node *LockNode::Ideal(PhaseGVN *phase, bool can_reshape) {

  // perform any generic optimizations first (returns 'this' or NULL)
  Node *result = SafePointNode::Ideal(phase, can_reshape);
  if (result != NULL)  return result;
  // Don't bother trying to transform a dead node
  if (in(0) && in(0)->is_top())  return NULL;

  // Now see if we can optimize away this lock.  We don't actually
  // remove the locking here, we simply set the _eliminate flag which
  // prevents macro expansion from expanding the lock.  Since we don't
  // modify the graph, the value returned from this function is the
  // one computed above.
  if (can_reshape && EliminateLocks && !is_non_esc_obj()) {
    //
    // If we are locking an unescaped object, the lock/unlock is unnecessary
    //
    ConnectionGraph *cgr = phase->C->congraph();
    if (cgr != NULL && cgr->not_global_escape(obj_node())) {
      assert(!is_eliminated() || is_coarsened(), "sanity");
      // The lock could be marked eliminated by lock coarsening
      // code during first IGVN before EA. Replace coarsened flag
      // to eliminate all associated locks/unlocks.
#ifdef ASSERT
      this->log_lock_optimization(phase->C,"eliminate_lock_set_non_esc1");
#endif
      this->set_non_esc_obj();
      return result;
    }

    //
    // Try lock coarsening
    //
    PhaseIterGVN* iter = phase->is_IterGVN();
    if (iter != NULL && !is_eliminated()) {

      GrowableArray<AbstractLockNode*>   lock_ops;

      Node *ctrl = next_control(in(0));

      // now search back for a matching Unlock
      if (find_matching_unlock(ctrl, this, lock_ops)) {
        // found an unlock directly preceding this lock.  This is the
        // case of single unlock directly control dependent on a
        // single lock which is the trivial version of case 1 or 2.
      } else if (ctrl->is_Region() ) {
        if (find_unlocks_for_region(ctrl->as_Region(), this, lock_ops)) {
        // found lock preceded by multiple unlocks along all paths
        // joining at this point which is case 3 in description above.
        }
      } else {
        // see if this lock comes from either half of an if and the
        // predecessors merges unlocks and the other half of the if
        // performs a lock.
        if (find_lock_and_unlock_through_if(ctrl, this, lock_ops)) {
          // found unlock splitting to an if with locks on both branches.
        }
      }

      if (lock_ops.length() > 0) {
        // add ourselves to the list of locks to be eliminated.
        lock_ops.append(this);

  #ifndef PRODUCT
        if (PrintEliminateLocks) {
          int locks = 0;
          int unlocks = 0;
          for (int i = 0; i < lock_ops.length(); i++) {
            AbstractLockNode* lock = lock_ops.at(i);
            if (lock->Opcode() == Op_Lock)
              locks++;
            else
              unlocks++;
            if (Verbose) {
              lock->dump(1);
            }
          }
          tty->print_cr("***Eliminated %d unlocks and %d locks", unlocks, locks);
        }
  #endif

        // for each of the identified locks, mark them
        // as eliminatable
        for (int i = 0; i < lock_ops.length(); i++) {
          AbstractLockNode* lock = lock_ops.at(i);

          // Mark it eliminated by coarsening and update any counters
#ifdef ASSERT
          lock->log_lock_optimization(phase->C, "eliminate_lock_set_coarsened");
#endif
          lock->set_coarsened();
        }
      } else if (ctrl->is_Region() &&
                 iter->_worklist.member(ctrl)) {
        // We weren't able to find any opportunities but the region this
        // lock is control dependent on hasn't been processed yet so put
        // this lock back on the worklist so we can check again once any
        // region simplification has occurred.
        iter->_worklist.push(this);
      }
    }
  }

  return result;
}

//=============================================================================
bool LockNode::is_nested_lock_region() {
  return is_nested_lock_region(NULL);
}

// p is used for access to compilation log; no logging if NULL
bool LockNode::is_nested_lock_region(Compile * c) {
  BoxLockNode* box = box_node()->as_BoxLock();
  int stk_slot = box->stack_slot();
  if (stk_slot <= 0) {
#ifdef ASSERT
    this->log_lock_optimization(c, "eliminate_lock_INLR_1");
#endif
    return false; // External lock or it is not Box (Phi node).
  }

  // Ignore complex cases: merged locks or multiple locks.
  Node* obj = obj_node();
  LockNode* unique_lock = NULL;
  if (!box->is_simple_lock_region(&unique_lock, obj)) {
#ifdef ASSERT
    this->log_lock_optimization(c, "eliminate_lock_INLR_2a");
#endif
    return false;
  }
  if (unique_lock != this) {
#ifdef ASSERT
    this->log_lock_optimization(c, "eliminate_lock_INLR_2b");
#endif
    return false;
  }

  BarrierSetC2* bs = BarrierSet::barrier_set()->barrier_set_c2();
  obj = bs->step_over_gc_barrier(obj);
  // Look for external lock for the same object.
  SafePointNode* sfn = this->as_SafePoint();
  JVMState* youngest_jvms = sfn->jvms();
  int max_depth = youngest_jvms->depth();
  for (int depth = 1; depth <= max_depth; depth++) {
    JVMState* jvms = youngest_jvms->of_depth(depth);
    int num_mon  = jvms->nof_monitors();
    // Loop over monitors
    for (int idx = 0; idx < num_mon; idx++) {
      Node* obj_node = sfn->monitor_obj(jvms, idx);
      obj_node = bs->step_over_gc_barrier(obj_node);
      BoxLockNode* box_node = sfn->monitor_box(jvms, idx)->as_BoxLock();
      if ((box_node->stack_slot() < stk_slot) && obj_node->eqv_uncast(obj)) {
        return true;
      }
    }
  }
#ifdef ASSERT
  this->log_lock_optimization(c, "eliminate_lock_INLR_3");
#endif
  return false;
}

//=============================================================================
uint UnlockNode::size_of() const { return sizeof(*this); }

//=============================================================================
Node *UnlockNode::Ideal(PhaseGVN *phase, bool can_reshape) {

  // perform any generic optimizations first (returns 'this' or NULL)
  Node *result = SafePointNode::Ideal(phase, can_reshape);
  if (result != NULL)  return result;
  // Don't bother trying to transform a dead node
  if (in(0) && in(0)->is_top())  return NULL;

  // Now see if we can optimize away this unlock.  We don't actually
  // remove the unlocking here, we simply set the _eliminate flag which
  // prevents macro expansion from expanding the unlock.  Since we don't
  // modify the graph, the value returned from this function is the
  // one computed above.
  // Escape state is defined after Parse phase.
  if (can_reshape && EliminateLocks && !is_non_esc_obj()) {
    //
    // If we are unlocking an unescaped object, the lock/unlock is unnecessary.
    //
    ConnectionGraph *cgr = phase->C->congraph();
    if (cgr != NULL && cgr->not_global_escape(obj_node())) {
      assert(!is_eliminated() || is_coarsened(), "sanity");
      // The lock could be marked eliminated by lock coarsening
      // code during first IGVN before EA. Replace coarsened flag
      // to eliminate all associated locks/unlocks.
#ifdef ASSERT
      this->log_lock_optimization(phase->C, "eliminate_lock_set_non_esc2");
#endif
      this->set_non_esc_obj();
    }
  }
  return result;
}

const char * AbstractLockNode::kind_as_string() const {
  return is_coarsened()   ? "coarsened" :
         is_nested()      ? "nested" :
         is_non_esc_obj() ? "non_escaping" :
         "?";
}

void AbstractLockNode::log_lock_optimization(Compile *C, const char * tag)  const {
  if (C == NULL) {
    return;
  }
  CompileLog* log = C->log();
  if (log != NULL) {
    log->begin_head("%s lock='%d' compile_id='%d' class_id='%s' kind='%s'",
          tag, is_Lock(), C->compile_id(),
          is_Unlock() ? "unlock" : is_Lock() ? "lock" : "?",
          kind_as_string());
    log->stamp();
    log->end_head();
    JVMState* p = is_Unlock() ? (as_Unlock()->dbg_jvms()) : jvms();
    while (p != NULL) {
      log->elem("jvms bci='%d' method='%d'", p->bci(), log->identify(p->method()));
      p = p->caller();
    }
    log->tail(tag);
  }
}

bool CallNode::may_modify_arraycopy_helper(const TypeOopPtr* dest_t, const TypeOopPtr *t_oop, PhaseTransform *phase) {
  if (dest_t->is_known_instance() && t_oop->is_known_instance()) {
    return dest_t->instance_id() == t_oop->instance_id();
  }

  if (dest_t->isa_instptr() && !dest_t->klass()->equals(phase->C->env()->Object_klass())) {
    // clone
    if (t_oop->isa_aryptr()) {
      return false;
    }
    if (!t_oop->isa_instptr()) {
      return true;
    }
    if (dest_t->klass()->is_subtype_of(t_oop->klass()) || t_oop->klass()->is_subtype_of(dest_t->klass())) {
      return true;
    }
    // unrelated
    return false;
  }

  if (dest_t->isa_aryptr()) {
    // arraycopy or array clone
    if (t_oop->isa_instptr()) {
      return false;
    }
    if (!t_oop->isa_aryptr()) {
      return true;
    }

    const Type* elem = dest_t->is_aryptr()->elem();
    if (elem == Type::BOTTOM) {
      // An array but we don't know what elements are
      return true;
    }

    dest_t = dest_t->add_offset(Type::OffsetBot)->is_oopptr();
    uint dest_alias = phase->C->get_alias_index(dest_t);
    uint t_oop_alias = phase->C->get_alias_index(t_oop);

    return dest_alias == t_oop_alias;
  }

  return true;
}<|MERGE_RESOLUTION|>--- conflicted
+++ resolved
@@ -1148,21 +1148,9 @@
     case TypeFunc::ReturnAdr:
     case TypeFunc::FramePtr:
       ShouldNotReachHere();
-<<<<<<< HEAD
-    case TypeFunc::Parms:
-    default: {
-      if(tf()->range()->field_at(proj->_con) == Type::HALF) {
-        assert(_ret_regs.at(proj->_con - TypeFunc::Parms) == VMRegImpl::Bad(), "Unexpected register for Type::HALF");
-        // 2nd half of doubles and longs
-        return new MachProjNode(this,proj->_con, RegMask::Empty, (uint)OptoReg::Bad);
-      }
-
-      const BasicType bt = tf()->range()->field_at(proj->_con)->basic_type();
-=======
     case TypeFunc::Parms: {
       const Type* field_at_con = tf()->range()->field_at(proj->_con);
       const BasicType bt = field_at_con->basic_type();
->>>>>>> 0cef30d6
       OptoReg::Name optoreg = OptoReg::as_OptoReg(_ret_regs.at(proj->_con - TypeFunc::Parms));
       OptoRegPair regs;
       if (bt == T_DOUBLE || bt == T_LONG) {
@@ -1171,12 +1159,6 @@
         regs.set1(optoreg);
       }
       RegMask rm = RegMask(regs.first());
-<<<<<<< HEAD
-      if( OptoReg::is_valid(regs.second()) )
-        rm.Insert( regs.second() );
-      return new MachProjNode(this,proj->_con,rm,tf()->range()->field_at(proj->_con)->ideal_reg());
-    }
-=======
       if(OptoReg::is_valid(regs.second()))
         rm.Insert(regs.second());
       return new MachProjNode(this, proj->_con, rm, field_at_con->ideal_reg());
@@ -1189,13 +1171,10 @@
     }
     default:
       ShouldNotReachHere();
->>>>>>> 0cef30d6
   }
   return NULL;
 }
 #ifndef PRODUCT
-<<<<<<< HEAD
-=======
 void CallNativeNode::print_regs(const GrowableArray<VMReg>& regs, outputStream* st) {
   st->print("{ ");
   for (int i = 0; i < regs.length(); i++) {
@@ -1207,20 +1186,13 @@
   st->print(" } ");
 }
 
->>>>>>> 0cef30d6
 void CallNativeNode::dump_spec(outputStream *st) const {
   st->print("# ");
   st->print("%s ", _name);
   st->print("_arg_regs: ");
-<<<<<<< HEAD
-  _arg_regs.print_on(st);
-  st->print("_ret_regs: ");
-  _ret_regs.print_on(st);
-=======
   print_regs(_arg_regs, st);
   st->print("_ret_regs: ");
   print_regs(_ret_regs, st);
->>>>>>> 0cef30d6
   CallNode::dump_spec(st);
 }
 #endif
@@ -1232,11 +1204,7 @@
 
 void CallNativeNode::calling_convention( BasicType* sig_bt, VMRegPair *parm_regs, uint argcnt ) const {
   assert((tf()->domain()->cnt() - TypeFunc::Parms) == argcnt, "arg counts must match!");
-<<<<<<< HEAD
-#ifndef PRODUCT
-=======
 #ifdef ASSERT
->>>>>>> 0cef30d6
   for (uint i = 0; i < argcnt; i++) {
     assert(tf()->domain()->field_at(TypeFunc::Parms + i)->basic_type() == sig_bt[i], "types must match!");
   }
