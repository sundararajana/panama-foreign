--- conflicted
+++ resolved
@@ -329,13 +329,11 @@
 
   bool inline_profileBoolean();
   bool inline_isCompileConstant();
-<<<<<<< HEAD
 
   bool inline_getLong(int vec_size);
 
   bool inline_vector_make(ciInstanceKlass* vec_klass);
   bool inline_vector_make_zero(ciInstanceKlass* vec_klass);
-=======
   void clear_upper_avx() {
 #ifdef X86
     if (UseAVX >= 2) {
@@ -343,7 +341,6 @@
     }
 #endif
   }
->>>>>>> 92ee8dfe
 };
 
 //---------------------------make_vm_intrinsic----------------------------
@@ -7067,9 +7064,9 @@
 
   // NB! pack should be constructed before calling new_instance since it changes JVM state
   // due to should_reexecute=true.
-  int vec_size = vec_klass->vector_size();
+  uint vec_size = vec_klass->vector_size();
   PackNode* pack = PackNode::make(argument(0), vec_size, T_LONG);
-  for (int i = 1; i < vec_size; i++) {
+  for (uint i = 1; i < vec_size; i++) {
     pack->add_opd(argument(2*i)); // 2 arg slots per long arg
   }
   pack = pack->binary_tree_pack(1, 1 + vec_size); // FIXME: linear pack requires less ops
@@ -7090,7 +7087,7 @@
   set_memory(vec_store, adr_idx);
   record_for_igvn(vec_store);
 
-  int max_vlen = MAX2(C->max_vector_size(), vec_size * 8); // FIXME
+  uint max_vlen = MAX2(C->max_vector_size(), vec_size * 8); // FIXME
   C->set_max_vector_size(max_vlen);
 
   return true;
