--- conflicted
+++ resolved
@@ -288,11 +288,8 @@
   template(jdk_internal_vm_annotation_DontInline_signature,  "Ljdk/internal/vm/annotation/DontInline;")  \
   template(jdk_internal_vm_annotation_ForceInline_signature, "Ljdk/internal/vm/annotation/ForceInline;") \
   template(jdk_internal_vm_annotation_Hidden_signature,      "Ljdk/internal/vm/annotation/Hidden;") \
-<<<<<<< HEAD
   template(jdk_internal_misc_Scoped_signature,    "Ljdk/internal/misc/ScopedMemoryAccess$Scoped;") \
-=======
   template(jdk_internal_vm_annotation_IntrinsicCandidate_signature, "Ljdk/internal/vm/annotation/IntrinsicCandidate;") \
->>>>>>> 43c45e39
   template(jdk_internal_vm_annotation_Stable_signature,      "Ljdk/internal/vm/annotation/Stable;") \
                                                                                                   \
   /* Support for JSR 292 & invokedynamic (JDK 1.7 and above) */                                   \
