/*
 * Copyright (c) 1997, 2019, Oracle and/or its affiliates. All rights reserved.
 * DO NOT ALTER OR REMOVE COPYRIGHT NOTICES OR THIS FILE HEADER.
 *
 * This code is free software; you can redistribute it and/or modify it
 * under the terms of the GNU General Public License version 2 only, as
 * published by the Free Software Foundation.
 *
 * This code is distributed in the hope that it will be useful, but WITHOUT
 * ANY WARRANTY; without even the implied warranty of MERCHANTABILITY or
 * FITNESS FOR A PARTICULAR PURPOSE.  See the GNU General Public License
 * version 2 for more details (a copy is included in the LICENSE file that
 * accompanied this code).
 *
 * You should have received a copy of the GNU General Public License version
 * 2 along with this work; if not, write to the Free Software Foundation,
 * Inc., 51 Franklin St, Fifth Floor, Boston, MA 02110-1301 USA.
 *
 * Please contact Oracle, 500 Oracle Parkway, Redwood Shores, CA 94065 USA
 * or visit www.oracle.com if you need additional information or have any
 * questions.
 *
 */

#include "precompiled.hpp"
#include "classfile/altHashing.hpp"
#include "classfile/classLoaderData.inline.hpp"
#include "classfile/javaClasses.inline.hpp"
#include "classfile/moduleEntry.hpp"
#include "classfile/stringTable.hpp"
#include "classfile/symbolTable.hpp"
#include "classfile/vmSymbols.hpp"
#include "code/debugInfo.hpp"
#include "code/dependencyContext.hpp"
#include "code/pcDesc.hpp"
#include "interpreter/interpreter.hpp"
#include "interpreter/linkResolver.hpp"
#include "logging/log.hpp"
#include "logging/logStream.hpp"
#include "memory/heapShared.inline.hpp"
#include "memory/metaspaceShared.hpp"
#include "memory/oopFactory.hpp"
#include "memory/resourceArea.hpp"
#include "memory/universe.hpp"
#include "oops/fieldStreams.inline.hpp"
#include "oops/instanceKlass.hpp"
#include "oops/instanceMirrorKlass.hpp"
#include "oops/klass.hpp"
#include "oops/method.inline.hpp"
#include "oops/objArrayOop.inline.hpp"
#include "oops/oop.inline.hpp"
#include "oops/symbol.hpp"
#include "oops/typeArrayOop.inline.hpp"
#include "prims/jvmtiExport.hpp"
#include "prims/resolvedMethodTable.hpp"
#include "runtime/fieldDescriptor.inline.hpp"
#include "runtime/frame.inline.hpp"
#include "runtime/handles.inline.hpp"
#include "runtime/init.hpp"
#include "runtime/interfaceSupport.inline.hpp"
#include "runtime/java.hpp"
#include "runtime/javaCalls.hpp"
#include "runtime/jniHandles.inline.hpp"
#include "runtime/safepoint.hpp"
#include "runtime/safepointVerifiers.hpp"
#include "runtime/thread.inline.hpp"
#include "runtime/vframe.inline.hpp"
#include "runtime/vm_version.hpp"
#include "utilities/align.hpp"
#include "utilities/preserveException.hpp"
#include "utilities/utf8.hpp"
#if INCLUDE_JVMCI
#include "jvmci/jvmciJavaClasses.hpp"
#endif

#define INJECTED_FIELD_COMPUTE_OFFSET(klass, name, signature, may_be_java)    \
  klass::_##name##_offset = JavaClasses::compute_injected_offset(JavaClasses::klass##_##name##_enum);

#if INCLUDE_CDS
#define INJECTED_FIELD_SERIALIZE_OFFSET(klass, name, signature, may_be_java) \
  f->do_u4((u4*)&_##name##_offset);
#endif

#define DECLARE_INJECTED_FIELD(klass, name, signature, may_be_java)           \
  { SystemDictionary::WK_KLASS_ENUM_NAME(klass), vmSymbols::VM_SYMBOL_ENUM_NAME(name##_name), vmSymbols::VM_SYMBOL_ENUM_NAME(signature), may_be_java },

InjectedField JavaClasses::_injected_fields[] = {
  ALL_INJECTED_FIELDS(DECLARE_INJECTED_FIELD)
};

// Register native methods of Object
void java_lang_Object::register_natives(TRAPS) {
  InstanceKlass* obj = SystemDictionary::Object_klass();
  Method::register_native(obj, vmSymbols::hashCode_name(),
                          vmSymbols::void_int_signature(), (address) &JVM_IHashCode, CHECK);
  Method::register_native(obj, vmSymbols::wait_name(),
                          vmSymbols::long_void_signature(), (address) &JVM_MonitorWait, CHECK);
  Method::register_native(obj, vmSymbols::notify_name(),
                          vmSymbols::void_method_signature(), (address) &JVM_MonitorNotify, CHECK);
  Method::register_native(obj, vmSymbols::notifyAll_name(),
                          vmSymbols::void_method_signature(), (address) &JVM_MonitorNotifyAll, CHECK);
  Method::register_native(obj, vmSymbols::clone_name(),
                          vmSymbols::void_object_signature(), (address) &JVM_Clone, THREAD);
}

int JavaClasses::compute_injected_offset(InjectedFieldID id) {
  return _injected_fields[id].compute_offset();
}

InjectedField* JavaClasses::get_injected(Symbol* class_name, int* field_count) {
  *field_count = 0;

  vmSymbols::SID sid = vmSymbols::find_sid(class_name);
  if (sid == vmSymbols::NO_SID) {
    // Only well known classes can inject fields
    return NULL;
  }

  int count = 0;
  int start = -1;

#define LOOKUP_INJECTED_FIELD(klass, name, signature, may_be_java) \
  if (sid == vmSymbols::VM_SYMBOL_ENUM_NAME(klass)) {              \
    count++;                                                       \
    if (start == -1) start = klass##_##name##_enum;                \
  }
  ALL_INJECTED_FIELDS(LOOKUP_INJECTED_FIELD);
#undef LOOKUP_INJECTED_FIELD

  if (start != -1) {
    *field_count = count;
    return _injected_fields + start;
  }
  return NULL;
}


// Helpful routine for computing field offsets at run time rather than hardcoding them
// Finds local fields only, including static fields.  Static field offsets are from the
// beginning of the mirror.
static void compute_offset(int &dest_offset,
                           InstanceKlass* ik, Symbol* name_symbol, Symbol* signature_symbol,
                           bool is_static = false) {
  fieldDescriptor fd;
  if (ik == NULL) {
    ResourceMark rm;
    log_error(class)("Mismatch JDK version for field: %s type: %s", name_symbol->as_C_string(), signature_symbol->as_C_string());
    vm_exit_during_initialization("Invalid layout of well-known class");
  }

  if (!ik->find_local_field(name_symbol, signature_symbol, &fd) || fd.is_static() != is_static) {
    ResourceMark rm;
    log_error(class)("Invalid layout of %s field: %s type: %s", ik->external_name(),
                     name_symbol->as_C_string(), signature_symbol->as_C_string());
#ifndef PRODUCT
    // Prints all fields and offsets
    Log(class) lt;
    LogStream ls(lt.error());
    ik->print_on(&ls);
#endif //PRODUCT
    vm_exit_during_initialization("Invalid layout of well-known class: use -Xlog:class+load=info to see the origin of the problem class");
  }
  dest_offset = fd.offset();
}

// Overloading to pass name as a string.
static void compute_offset(int& dest_offset, InstanceKlass* ik,
                           const char* name_string, Symbol* signature_symbol,
                           bool is_static = false) {
  TempNewSymbol name = SymbolTable::probe(name_string, (int)strlen(name_string));
  if (name == NULL) {
    ResourceMark rm;
    log_error(class)("Name %s should be in the SymbolTable since its class is loaded", name_string);
    vm_exit_during_initialization("Invalid layout of well-known class", ik->external_name());
  }
  compute_offset(dest_offset, ik, name, signature_symbol, is_static);
}

int java_lang_String::value_offset  = 0;
int java_lang_String::hash_offset   = 0;
int java_lang_String::hashIsZero_offset = 0;
int java_lang_String::coder_offset  = 0;

bool java_lang_String::initialized  = false;

bool java_lang_String::is_instance(oop obj) {
  return is_instance_inlined(obj);
}

#if INCLUDE_CDS
#define FIELD_SERIALIZE_OFFSET(offset, klass, name, signature, is_static) \
  f->do_u4((u4*)&offset)
#endif

#define FIELD_COMPUTE_OFFSET(offset, klass, name, signature, is_static) \
  compute_offset(offset, klass, name, vmSymbols::signature(), is_static)

#define STRING_FIELDS_DO(macro) \
  macro(value_offset, k, vmSymbols::value_name(), byte_array_signature, false); \
  macro(hash_offset,  k, "hash",                  int_signature,        false); \
  macro(hashIsZero_offset, k, "hashIsZero",       bool_signature,       false); \
  macro(coder_offset, k, "coder",                 byte_signature,       false);

void java_lang_String::compute_offsets() {
  if (initialized) {
    return;
  }

  InstanceKlass* k = SystemDictionary::String_klass();
  STRING_FIELDS_DO(FIELD_COMPUTE_OFFSET);

  initialized = true;
}

#if INCLUDE_CDS
void java_lang_String::serialize_offsets(SerializeClosure* f) {
  STRING_FIELDS_DO(FIELD_SERIALIZE_OFFSET);
  f->do_bool(&initialized);
}
#endif

class CompactStringsFixup : public FieldClosure {
private:
  bool _value;

public:
  CompactStringsFixup(bool value) : _value(value) {}

  void do_field(fieldDescriptor* fd) {
    if (fd->name() == vmSymbols::compact_strings_name()) {
      oop mirror = fd->field_holder()->java_mirror();
      assert(fd->field_holder() == SystemDictionary::String_klass(), "Should be String");
      assert(mirror != NULL, "String must have mirror already");
      mirror->bool_field_put(fd->offset(), _value);
    }
  }
};

void java_lang_String::set_compact_strings(bool value) {
  CompactStringsFixup fix(value);
  SystemDictionary::String_klass()->do_local_static_fields(&fix);
}

Handle java_lang_String::basic_create(int length, bool is_latin1, TRAPS) {
  assert(initialized, "Must be initialized");
  assert(CompactStrings || !is_latin1, "Must be UTF16 without CompactStrings");

  // Create the String object first, so there's a chance that the String
  // and the char array it points to end up in the same cache line.
  oop obj;
  obj = SystemDictionary::String_klass()->allocate_instance(CHECK_NH);

  // Create the char array.  The String object must be handlized here
  // because GC can happen as a result of the allocation attempt.
  Handle h_obj(THREAD, obj);
  int arr_length = is_latin1 ? length : length << 1; // 2 bytes per UTF16.
  typeArrayOop buffer = oopFactory::new_byteArray(arr_length, CHECK_NH);;

  // Point the String at the char array
  obj = h_obj();
  set_value(obj, buffer);
  // No need to zero the offset, allocation zero'ed the entire String object
  set_coder(obj, is_latin1 ? CODER_LATIN1 : CODER_UTF16);
  return h_obj;
}

Handle java_lang_String::create_from_unicode(const jchar* unicode, int length, TRAPS) {
  bool is_latin1 = CompactStrings && UNICODE::is_latin1(unicode, length);
  Handle h_obj = basic_create(length, is_latin1, CHECK_NH);
  typeArrayOop buffer = value(h_obj());
  assert(TypeArrayKlass::cast(buffer->klass())->element_type() == T_BYTE, "only byte[]");
  if (is_latin1) {
    for (int index = 0; index < length; index++) {
      buffer->byte_at_put(index, (jbyte)unicode[index]);
    }
  } else {
    for (int index = 0; index < length; index++) {
      buffer->char_at_put(index, unicode[index]);
    }
  }

#ifdef ASSERT
  {
    ResourceMark rm;
    char* expected = UNICODE::as_utf8(unicode, length);
    char* actual = as_utf8_string(h_obj());
    if (strcmp(expected, actual) != 0) {
      tty->print_cr("Unicode conversion failure: %s --> %s", expected, actual);
      ShouldNotReachHere();
    }
  }
#endif

  return h_obj;
}

oop java_lang_String::create_oop_from_unicode(const jchar* unicode, int length, TRAPS) {
  Handle h_obj = create_from_unicode(unicode, length, CHECK_0);
  return h_obj();
}

Handle java_lang_String::create_from_str(const char* utf8_str, TRAPS) {
  if (utf8_str == NULL) {
    return Handle();
  }
  bool has_multibyte, is_latin1;
  int length = UTF8::unicode_length(utf8_str, is_latin1, has_multibyte);
  if (!CompactStrings) {
    has_multibyte = true;
    is_latin1 = false;
  }

  Handle h_obj = basic_create(length, is_latin1, CHECK_NH);
  if (length > 0) {
    if (!has_multibyte) {
      const jbyte* src = reinterpret_cast<const jbyte*>(utf8_str);
      ArrayAccess<>::arraycopy_from_native(src, value(h_obj()), typeArrayOopDesc::element_offset<jbyte>(0), length);
    } else if (is_latin1) {
      UTF8::convert_to_unicode(utf8_str, value(h_obj())->byte_at_addr(0), length);
    } else {
      UTF8::convert_to_unicode(utf8_str, value(h_obj())->char_at_addr(0), length);
    }
  }

#ifdef ASSERT
  // This check is too strict because the input string is not necessarily valid UTF8.
  // For example, it may be created with arbitrary content via jni_NewStringUTF.
  /*
  {
    ResourceMark rm;
    const char* expected = utf8_str;
    char* actual = as_utf8_string(h_obj());
    if (strcmp(expected, actual) != 0) {
      tty->print_cr("String conversion failure: %s --> %s", expected, actual);
      ShouldNotReachHere();
    }
  }
  */
#endif

  return h_obj;
}

oop java_lang_String::create_oop_from_str(const char* utf8_str, TRAPS) {
  Handle h_obj = create_from_str(utf8_str, CHECK_0);
  return h_obj();
}

Handle java_lang_String::create_from_symbol(Symbol* symbol, TRAPS) {
  const char* utf8_str = (char*)symbol->bytes();
  int utf8_len = symbol->utf8_length();

  bool has_multibyte, is_latin1;
  int length = UTF8::unicode_length(utf8_str, utf8_len, is_latin1, has_multibyte);
  if (!CompactStrings) {
    has_multibyte = true;
    is_latin1 = false;
  }

  Handle h_obj = basic_create(length, is_latin1, CHECK_NH);
  if (length > 0) {
    if (!has_multibyte) {
      const jbyte* src = reinterpret_cast<const jbyte*>(utf8_str);
      ArrayAccess<>::arraycopy_from_native(src, value(h_obj()), typeArrayOopDesc::element_offset<jbyte>(0), length);
    } else if (is_latin1) {
      UTF8::convert_to_unicode(utf8_str, value(h_obj())->byte_at_addr(0), length);
    } else {
      UTF8::convert_to_unicode(utf8_str, value(h_obj())->char_at_addr(0), length);
    }
  }

#ifdef ASSERT
  {
    ResourceMark rm;
    const char* expected = symbol->as_utf8();
    char* actual = as_utf8_string(h_obj());
    if (strncmp(expected, actual, utf8_len) != 0) {
      tty->print_cr("Symbol conversion failure: %s --> %s", expected, actual);
      ShouldNotReachHere();
    }
  }
#endif

  return h_obj;
}

// Converts a C string to a Java String based on current encoding
Handle java_lang_String::create_from_platform_dependent_str(const char* str, TRAPS) {
  assert(str != NULL, "bad arguments");

  typedef jstring (JNICALL *to_java_string_fn_t)(JNIEnv*, const char *);
  static to_java_string_fn_t _to_java_string_fn = NULL;

  if (_to_java_string_fn == NULL) {
    void *lib_handle = os::native_java_library();
    _to_java_string_fn = CAST_TO_FN_PTR(to_java_string_fn_t, os::dll_lookup(lib_handle, "JNU_NewStringPlatform"));
#if defined(_WIN32) && !defined(_WIN64)
    if (_to_java_string_fn == NULL) {
      // On 32 bit Windows, also try __stdcall decorated name
      _to_java_string_fn = CAST_TO_FN_PTR(to_java_string_fn_t, os::dll_lookup(lib_handle, "_JNU_NewStringPlatform@8"));
    }
#endif
    if (_to_java_string_fn == NULL) {
      fatal("JNU_NewStringPlatform missing");
    }
  }

  jstring js = NULL;
  {
    assert(THREAD->is_Java_thread(), "must be java thread");
    JavaThread* thread = (JavaThread*)THREAD;
    HandleMark hm(thread);
    ThreadToNativeFromVM ttn(thread);
    js = (_to_java_string_fn)(thread->jni_environment(), str);
  }

  Handle native_platform_string(THREAD, JNIHandles::resolve(js));
  JNIHandles::destroy_local(js);  // destroy local JNIHandle.
  return native_platform_string;
}

// Converts a Java String to a native C string that can be used for
// native OS calls.
char* java_lang_String::as_platform_dependent_str(Handle java_string, TRAPS) {
  typedef char* (*to_platform_string_fn_t)(JNIEnv*, jstring, bool*);
  static to_platform_string_fn_t _to_platform_string_fn = NULL;

  if (_to_platform_string_fn == NULL) {
    void *lib_handle = os::native_java_library();
    _to_platform_string_fn = CAST_TO_FN_PTR(to_platform_string_fn_t, os::dll_lookup(lib_handle, "GetStringPlatformChars"));
    if (_to_platform_string_fn == NULL) {
      fatal("GetStringPlatformChars missing");
    }
  }

  char *native_platform_string;
  { JavaThread* thread = (JavaThread*)THREAD;
    assert(thread->is_Java_thread(), "must be java thread");
    JNIEnv *env = thread->jni_environment();
    jstring js = (jstring) JNIHandles::make_local(env, java_string());
    bool is_copy;
    HandleMark hm(thread);
    ThreadToNativeFromVM ttn(thread);
    native_platform_string = (_to_platform_string_fn)(env, js, &is_copy);
    assert(is_copy == JNI_TRUE, "is_copy value changed");
    JNIHandles::destroy_local(js);
  }
  return native_platform_string;
}

Handle java_lang_String::char_converter(Handle java_string, jchar from_char, jchar to_char, TRAPS) {
  oop          obj    = java_string();
  // Typical usage is to convert all '/' to '.' in string.
  typeArrayOop value  = java_lang_String::value(obj);
  int          length = java_lang_String::length(obj, value);
  bool      is_latin1 = java_lang_String::is_latin1(obj);

  // First check if any from_char exist
  int index; // Declared outside, used later
  for (index = 0; index < length; index++) {
    jchar c = !is_latin1 ? value->char_at(index) :
                  ((jchar) value->byte_at(index)) & 0xff;
    if (c == from_char) {
      break;
    }
  }
  if (index == length) {
    // No from_char, so do not copy.
    return java_string;
  }

  // Check if result string will be latin1
  bool to_is_latin1 = false;

  // Replacement char must be latin1
  if (CompactStrings && UNICODE::is_latin1(to_char)) {
    if (is_latin1) {
      // Source string is latin1 as well
      to_is_latin1 = true;
    } else if (!UNICODE::is_latin1(from_char)) {
      // We are replacing an UTF16 char. Scan string to
      // check if result can be latin1 encoded.
      to_is_latin1 = true;
      for (index = 0; index < length; index++) {
        jchar c = value->char_at(index);
        if (c != from_char && !UNICODE::is_latin1(c)) {
          to_is_latin1 = false;
          break;
        }
      }
    }
  }

  // Create new UNICODE (or byte) buffer. Must handlize value because GC
  // may happen during String and char array creation.
  typeArrayHandle h_value(THREAD, value);
  Handle string = basic_create(length, to_is_latin1, CHECK_NH);
  typeArrayOop from_buffer = h_value();
  typeArrayOop to_buffer = java_lang_String::value(string());

  // Copy contents
  for (index = 0; index < length; index++) {
    jchar c = (!is_latin1) ? from_buffer->char_at(index) :
                    ((jchar) from_buffer->byte_at(index)) & 0xff;
    if (c == from_char) {
      c = to_char;
    }
    if (!to_is_latin1) {
      to_buffer->char_at_put(index, c);
    } else {
      to_buffer->byte_at_put(index, (jbyte) c);
    }
  }
  return string;
}

jchar* java_lang_String::as_unicode_string(oop java_string, int& length, TRAPS) {
  typeArrayOop value  = java_lang_String::value(java_string);
               length = java_lang_String::length(java_string, value);
  bool      is_latin1 = java_lang_String::is_latin1(java_string);

  jchar* result = NEW_RESOURCE_ARRAY_RETURN_NULL(jchar, length);
  if (result != NULL) {
    if (!is_latin1) {
      for (int index = 0; index < length; index++) {
        result[index] = value->char_at(index);
      }
    } else {
      for (int index = 0; index < length; index++) {
        result[index] = ((jchar) value->byte_at(index)) & 0xff;
      }
    }
  } else {
    THROW_MSG_0(vmSymbols::java_lang_OutOfMemoryError(), "could not allocate Unicode string");
  }
  return result;
}

unsigned int java_lang_String::hash_code(oop java_string) {
  // The hash and hashIsZero fields are subject to a benign data race,
  // making it crucial to ensure that any observable result of the
  // calculation in this method stays correct under any possible read of
  // these fields. Necessary restrictions to allow this to be correct
  // without explicit memory fences or similar concurrency primitives is
  // that we can ever only write to one of these two fields for a given
  // String instance, and that the computation is idempotent and derived
  // from immutable state
  assert(initialized && (hash_offset > 0) && (hashIsZero_offset > 0), "Must be initialized");
  if (java_lang_String::hash_is_set(java_string)) {
    return java_string->int_field(hash_offset);
  }

  typeArrayOop value = java_lang_String::value(java_string);
  int         length = java_lang_String::length(java_string, value);
  bool     is_latin1 = java_lang_String::is_latin1(java_string);

  unsigned int hash = 0;
  if (length > 0) {
    if (is_latin1) {
      hash = java_lang_String::hash_code(value->byte_at_addr(0), length);
    } else {
      hash = java_lang_String::hash_code(value->char_at_addr(0), length);
    }
  }

  if (hash != 0) {
    java_string->int_field_put(hash_offset, hash);
  } else {
    java_string->bool_field_put(hashIsZero_offset, true);
  }
  return hash;
}

char* java_lang_String::as_quoted_ascii(oop java_string) {
  typeArrayOop value  = java_lang_String::value(java_string);
  int          length = java_lang_String::length(java_string, value);
  bool      is_latin1 = java_lang_String::is_latin1(java_string);

  if (length == 0) return NULL;

  char* result;
  int result_length;
  if (!is_latin1) {
    jchar* base = value->char_at_addr(0);
    result_length = UNICODE::quoted_ascii_length(base, length) + 1;
    result = NEW_RESOURCE_ARRAY(char, result_length);
    UNICODE::as_quoted_ascii(base, length, result, result_length);
  } else {
    jbyte* base = value->byte_at_addr(0);
    result_length = UNICODE::quoted_ascii_length(base, length) + 1;
    result = NEW_RESOURCE_ARRAY(char, result_length);
    UNICODE::as_quoted_ascii(base, length, result, result_length);
  }
  assert(result_length >= length + 1, "must not be shorter");
  assert(result_length == (int)strlen(result) + 1, "must match");
  return result;
}

Symbol* java_lang_String::as_symbol(oop java_string) {
  typeArrayOop value  = java_lang_String::value(java_string);
  int          length = java_lang_String::length(java_string, value);
  bool      is_latin1 = java_lang_String::is_latin1(java_string);
  if (!is_latin1) {
    jchar* base = (length == 0) ? NULL : value->char_at_addr(0);
    Symbol* sym = SymbolTable::new_symbol(base, length);
    return sym;
  } else {
    ResourceMark rm;
    jbyte* position = (length == 0) ? NULL : value->byte_at_addr(0);
    const char* base = UNICODE::as_utf8(position, length);
    Symbol* sym = SymbolTable::new_symbol(base, length);
    return sym;
  }
}

Symbol* java_lang_String::as_symbol_or_null(oop java_string) {
  typeArrayOop value  = java_lang_String::value(java_string);
  int          length = java_lang_String::length(java_string, value);
  bool      is_latin1 = java_lang_String::is_latin1(java_string);
  if (!is_latin1) {
    jchar* base = (length == 0) ? NULL : value->char_at_addr(0);
    return SymbolTable::probe_unicode(base, length);
  } else {
    ResourceMark rm;
    jbyte* position = (length == 0) ? NULL : value->byte_at_addr(0);
    const char* base = UNICODE::as_utf8(position, length);
    return SymbolTable::probe(base, length);
  }
}

int java_lang_String::utf8_length(oop java_string, typeArrayOop value) {
  assert(value_equals(value, java_lang_String::value(java_string)),
         "value must be same as java_lang_String::value(java_string)");
  int length = java_lang_String::length(java_string, value);
  if (length == 0) {
    return 0;
  }
  if (!java_lang_String::is_latin1(java_string)) {
    return UNICODE::utf8_length(value->char_at_addr(0), length);
  } else {
    return UNICODE::utf8_length(value->byte_at_addr(0), length);
  }
}

int java_lang_String::utf8_length(oop java_string) {
  typeArrayOop value = java_lang_String::value(java_string);
  return utf8_length(java_string, value);
}

char* java_lang_String::as_utf8_string(oop java_string) {
  typeArrayOop value  = java_lang_String::value(java_string);
  int          length = java_lang_String::length(java_string, value);
  bool      is_latin1 = java_lang_String::is_latin1(java_string);
  if (!is_latin1) {
    jchar* position = (length == 0) ? NULL : value->char_at_addr(0);
    return UNICODE::as_utf8(position, length);
  } else {
    jbyte* position = (length == 0) ? NULL : value->byte_at_addr(0);
    return UNICODE::as_utf8(position, length);
  }
}

char* java_lang_String::as_utf8_string(oop java_string, typeArrayOop value, char* buf, int buflen) {
  assert(value_equals(value, java_lang_String::value(java_string)),
         "value must be same as java_lang_String::value(java_string)");
  int     length = java_lang_String::length(java_string, value);
  bool is_latin1 = java_lang_String::is_latin1(java_string);
  if (!is_latin1) {
    jchar* position = (length == 0) ? NULL : value->char_at_addr(0);
    return UNICODE::as_utf8(position, length, buf, buflen);
  } else {
    jbyte* position = (length == 0) ? NULL : value->byte_at_addr(0);
    return UNICODE::as_utf8(position, length, buf, buflen);
  }
}

char* java_lang_String::as_utf8_string(oop java_string, char* buf, int buflen) {
  typeArrayOop value = java_lang_String::value(java_string);
  return as_utf8_string(java_string, value, buf, buflen);
}

char* java_lang_String::as_utf8_string(oop java_string, int start, int len) {
  typeArrayOop value  = java_lang_String::value(java_string);
  bool      is_latin1 = java_lang_String::is_latin1(java_string);
  assert(start + len <= java_lang_String::length(java_string), "just checking");
  if (!is_latin1) {
    jchar* position = value->char_at_addr(start);
    return UNICODE::as_utf8(position, len);
  } else {
    jbyte* position = value->byte_at_addr(start);
    return UNICODE::as_utf8(position, len);
  }
}

char* java_lang_String::as_utf8_string(oop java_string, typeArrayOop value, int start, int len, char* buf, int buflen) {
  assert(value_equals(value, java_lang_String::value(java_string)),
         "value must be same as java_lang_String::value(java_string)");
  assert(start + len <= java_lang_String::length(java_string), "just checking");
  bool is_latin1 = java_lang_String::is_latin1(java_string);
  if (!is_latin1) {
    jchar* position = value->char_at_addr(start);
    return UNICODE::as_utf8(position, len, buf, buflen);
  } else {
    jbyte* position = value->byte_at_addr(start);
    return UNICODE::as_utf8(position, len, buf, buflen);
  }
}

bool java_lang_String::equals(oop java_string, const jchar* chars, int len) {
  assert(java_string->klass() == SystemDictionary::String_klass(),
         "must be java_string");
  typeArrayOop value = java_lang_String::value_no_keepalive(java_string);
  int length = java_lang_String::length(java_string, value);
  if (length != len) {
    return false;
  }
  bool is_latin1 = java_lang_String::is_latin1(java_string);
  if (!is_latin1) {
    for (int i = 0; i < len; i++) {
      if (value->char_at(i) != chars[i]) {
        return false;
      }
    }
  } else {
    for (int i = 0; i < len; i++) {
      if ((((jchar) value->byte_at(i)) & 0xff) != chars[i]) {
        return false;
      }
    }
  }
  return true;
}

bool java_lang_String::equals(oop str1, oop str2) {
  assert(str1->klass() == SystemDictionary::String_klass(),
         "must be java String");
  assert(str2->klass() == SystemDictionary::String_klass(),
         "must be java String");
  typeArrayOop value1    = java_lang_String::value_no_keepalive(str1);
  bool         is_latin1 = java_lang_String::is_latin1(str1);
  typeArrayOop value2    = java_lang_String::value_no_keepalive(str2);
  bool         is_latin2 = java_lang_String::is_latin1(str2);

  if (is_latin1 != is_latin2) {
    // Strings with different coders are never equal.
    return false;
  }
  return value_equals(value1, value2);
}

void java_lang_String::print(oop java_string, outputStream* st) {
  assert(java_string->klass() == SystemDictionary::String_klass(), "must be java_string");
  typeArrayOop value  = java_lang_String::value_no_keepalive(java_string);

  if (value == NULL) {
    // This can happen if, e.g., printing a String
    // object before its initializer has been called
    st->print("NULL");
    return;
  }

  int length = java_lang_String::length(java_string, value);
  bool is_latin1 = java_lang_String::is_latin1(java_string);

  st->print("\"");
  for (int index = 0; index < length; index++) {
    st->print("%c", (!is_latin1) ?  value->char_at(index) :
                           ((jchar) value->byte_at(index)) & 0xff );
  }
  st->print("\"");
}


static void initialize_static_field(fieldDescriptor* fd, Handle mirror, TRAPS) {
  assert(mirror.not_null() && fd->is_static(), "just checking");
  if (fd->has_initial_value()) {
    BasicType t = fd->field_type();
    switch (t) {
      case T_BYTE:
        mirror()->byte_field_put(fd->offset(), fd->int_initial_value());
              break;
      case T_BOOLEAN:
        mirror()->bool_field_put(fd->offset(), fd->int_initial_value());
              break;
      case T_CHAR:
        mirror()->char_field_put(fd->offset(), fd->int_initial_value());
              break;
      case T_SHORT:
        mirror()->short_field_put(fd->offset(), fd->int_initial_value());
              break;
      case T_INT:
        mirror()->int_field_put(fd->offset(), fd->int_initial_value());
        break;
      case T_FLOAT:
        mirror()->float_field_put(fd->offset(), fd->float_initial_value());
        break;
      case T_DOUBLE:
        mirror()->double_field_put(fd->offset(), fd->double_initial_value());
        break;
      case T_LONG:
        mirror()->long_field_put(fd->offset(), fd->long_initial_value());
        break;
      case T_OBJECT:
        {
          assert(fd->signature() == vmSymbols::string_signature(),
                 "just checking");
          if (DumpSharedSpaces && HeapShared::is_archived_object(mirror())) {
            // Archive the String field and update the pointer.
            oop s = mirror()->obj_field(fd->offset());
            oop archived_s = StringTable::create_archived_string(s, CHECK);
            mirror()->obj_field_put(fd->offset(), archived_s);
          } else {
            oop string = fd->string_initial_value(CHECK);
            mirror()->obj_field_put(fd->offset(), string);
          }
        }
        break;
      default:
        THROW_MSG(vmSymbols::java_lang_ClassFormatError(),
                  "Illegal ConstantValue attribute in class file");
    }
  }
}


void java_lang_Class::fixup_mirror(Klass* k, TRAPS) {
  assert(InstanceMirrorKlass::offset_of_static_fields() != 0, "must have been computed already");

  // If the offset was read from the shared archive, it was fixed up already
  if (!k->is_shared()) {
    if (k->is_instance_klass()) {
      // During bootstrap, java.lang.Class wasn't loaded so static field
      // offsets were computed without the size added it.  Go back and
      // update all the static field offsets to included the size.
      for (JavaFieldStream fs(InstanceKlass::cast(k)); !fs.done(); fs.next()) {
        if (fs.access_flags().is_static()) {
          int real_offset = fs.offset() + InstanceMirrorKlass::offset_of_static_fields();
          fs.set_offset(real_offset);
        }
      }
    }
  }

  if (k->is_shared() && k->has_raw_archived_mirror()) {
    if (HeapShared::open_archive_heap_region_mapped()) {
      bool present = restore_archived_mirror(k, Handle(), Handle(), Handle(), CHECK);
      assert(present, "Missing archived mirror for %s", k->external_name());
      return;
    } else {
      k->set_java_mirror_handle(NULL);
      k->clear_has_raw_archived_mirror();
    }
  }
  create_mirror(k, Handle(), Handle(), Handle(), CHECK);
}

void java_lang_Class::initialize_mirror_fields(Klass* k,
                                               Handle mirror,
                                               Handle protection_domain,
                                               TRAPS) {
  // Allocate a simple java object for a lock.
  // This needs to be a java object because during class initialization
  // it can be held across a java call.
  typeArrayOop r = oopFactory::new_typeArray(T_INT, 0, CHECK);
  set_init_lock(mirror(), r);

  // Set protection domain also
  set_protection_domain(mirror(), protection_domain());

  // Initialize static fields
  InstanceKlass::cast(k)->do_local_static_fields(&initialize_static_field, mirror, CHECK);
}

// Set the java.lang.Module module field in the java_lang_Class mirror
void java_lang_Class::set_mirror_module_field(Klass* k, Handle mirror, Handle module, TRAPS) {
  if (module.is_null()) {
    // During startup, the module may be NULL only if java.base has not been defined yet.
    // Put the class on the fixup_module_list to patch later when the java.lang.Module
    // for java.base is known. But note that since we captured the NULL module another
    // thread may have completed that initialization.

    bool javabase_was_defined = false;
    {
      MutexLocker m1(Module_lock, THREAD);
      // Keep list of classes needing java.base module fixup
      if (!ModuleEntryTable::javabase_defined()) {
        assert(k->java_mirror() != NULL, "Class's mirror is null");
        k->class_loader_data()->inc_keep_alive();
        assert(fixup_module_field_list() != NULL, "fixup_module_field_list not initialized");
        fixup_module_field_list()->push(k);
      } else {
        javabase_was_defined = true;
      }
    }

    // If java.base was already defined then patch this particular class with java.base.
    if (javabase_was_defined) {
      ModuleEntry *javabase_entry = ModuleEntryTable::javabase_moduleEntry();
      assert(javabase_entry != NULL && javabase_entry->module() != NULL,
             "Setting class module field, " JAVA_BASE_NAME " should be defined");
      Handle javabase_handle(THREAD, javabase_entry->module());
      set_module(mirror(), javabase_handle());
    }
  } else {
    assert(Universe::is_module_initialized() ||
           (ModuleEntryTable::javabase_defined() &&
            (module() == ModuleEntryTable::javabase_moduleEntry()->module())),
           "Incorrect java.lang.Module specification while creating mirror");
    set_module(mirror(), module());
  }
}

// Statically allocate fixup lists because they always get created.
void java_lang_Class::allocate_fixup_lists() {
  GrowableArray<Klass*>* mirror_list =
    new (ResourceObj::C_HEAP, mtClass) GrowableArray<Klass*>(40, true);
  set_fixup_mirror_list(mirror_list);

  GrowableArray<Klass*>* module_list =
    new (ResourceObj::C_HEAP, mtModule) GrowableArray<Klass*>(500, true);
  set_fixup_module_field_list(module_list);
}

void java_lang_Class::create_mirror(Klass* k, Handle class_loader,
                                    Handle module, Handle protection_domain, TRAPS) {
  assert(k != NULL, "Use create_basic_type_mirror for primitive types");
  assert(k->java_mirror() == NULL, "should only assign mirror once");

  // Use this moment of initialization to cache modifier_flags also,
  // to support Class.getModifiers().  Instance classes recalculate
  // the cached flags after the class file is parsed, but before the
  // class is put into the system dictionary.
  int computed_modifiers = k->compute_modifier_flags(CHECK);
  k->set_modifier_flags(computed_modifiers);
  // Class_klass has to be loaded because it is used to allocate
  // the mirror.
  if (SystemDictionary::Class_klass_loaded()) {
    // Allocate mirror (java.lang.Class instance)
    oop mirror_oop = InstanceMirrorKlass::cast(SystemDictionary::Class_klass())->allocate_instance(k, CHECK);
    Handle mirror(THREAD, mirror_oop);
    Handle comp_mirror;

    // Setup indirection from mirror->klass
    java_lang_Class::set_klass(mirror(), k);

    InstanceMirrorKlass* mk = InstanceMirrorKlass::cast(mirror->klass());
    assert(oop_size(mirror()) == mk->instance_size(k), "should have been set");

    java_lang_Class::set_static_oop_field_count(mirror(), mk->compute_static_oop_field_count(mirror()));

    // It might also have a component mirror.  This mirror must already exist.
    if (k->is_array_klass()) {
      if (k->is_typeArray_klass()) {
        BasicType type = TypeArrayKlass::cast(k)->element_type();
        comp_mirror = Handle(THREAD, Universe::java_mirror(type));
      } else {
        assert(k->is_objArray_klass(), "Must be");
        Klass* element_klass = ObjArrayKlass::cast(k)->element_klass();
        assert(element_klass != NULL, "Must have an element klass");
        comp_mirror = Handle(THREAD, element_klass->java_mirror());
      }
      assert(comp_mirror() != NULL, "must have a mirror");

      // Two-way link between the array klass and its component mirror:
      // (array_klass) k -> mirror -> component_mirror -> array_klass -> k
      set_component_mirror(mirror(), comp_mirror());
      // See below for ordering dependencies between field array_klass in component mirror
      // and java_mirror in this klass.
    } else {
      assert(k->is_instance_klass(), "Must be");

      initialize_mirror_fields(k, mirror, protection_domain, THREAD);
      if (HAS_PENDING_EXCEPTION) {
        // If any of the fields throws an exception like OOM remove the klass field
        // from the mirror so GC doesn't follow it after the klass has been deallocated.
        // This mirror looks like a primitive type, which logically it is because it
        // it represents no class.
        java_lang_Class::set_klass(mirror(), NULL);
        return;
      }
    }

    // set the classLoader field in the java_lang_Class instance
    assert(class_loader() == k->class_loader(), "should be same");
    set_class_loader(mirror(), class_loader());

    // Setup indirection from klass->mirror
    // after any exceptions can happen during allocations.
    k->set_java_mirror(mirror);

    // Set the module field in the java_lang_Class instance.  This must be done
    // after the mirror is set.
    set_mirror_module_field(k, mirror, module, THREAD);

    if (comp_mirror() != NULL) {
      // Set after k->java_mirror() is published, because compiled code running
      // concurrently doesn't expect a k to have a null java_mirror.
      release_set_array_klass(comp_mirror(), k);
    }
  } else {
    assert(fixup_mirror_list() != NULL, "fixup_mirror_list not initialized");
    fixup_mirror_list()->push(k);
  }
}

#if INCLUDE_CDS_JAVA_HEAP
// Clears mirror fields. Static final fields with initial values are reloaded
// from constant pool. The object identity hash is in the object header and is
// not affected.
class ResetMirrorField: public FieldClosure {
 private:
  Handle _m;

 public:
  ResetMirrorField(Handle mirror) : _m(mirror) {}

  void do_field(fieldDescriptor* fd) {
    assert(DumpSharedSpaces, "dump time only");
    assert(_m.not_null(), "Mirror cannot be NULL");

    if (fd->is_static() && fd->has_initial_value()) {
      initialize_static_field(fd, _m, Thread::current());
      return;
    }

    BasicType ft = fd->field_type();
    switch (ft) {
      case T_BYTE:
        _m()->byte_field_put(fd->offset(), 0);
        break;
      case T_CHAR:
        _m()->char_field_put(fd->offset(), 0);
        break;
      case T_DOUBLE:
        _m()->double_field_put(fd->offset(), 0);
        break;
      case T_FLOAT:
        _m()->float_field_put(fd->offset(), 0);
        break;
      case T_INT:
        _m()->int_field_put(fd->offset(), 0);
        break;
      case T_LONG:
        _m()->long_field_put(fd->offset(), 0);
        break;
      case T_SHORT:
        _m()->short_field_put(fd->offset(), 0);
        break;
      case T_BOOLEAN:
        _m()->bool_field_put(fd->offset(), false);
        break;
      case T_ARRAY:
      case T_OBJECT: {
        // It might be useful to cache the String field, but
        // for now just clear out any reference field
        oop o = _m()->obj_field(fd->offset());
        _m()->obj_field_put(fd->offset(), NULL);
        break;
      }
      default:
        ShouldNotReachHere();
        break;
     }
  }
};

void java_lang_Class::archive_basic_type_mirrors(TRAPS) {
  assert(HeapShared::is_heap_object_archiving_allowed(),
         "HeapShared::is_heap_object_archiving_allowed() must be true");

  for (int t = 0; t <= T_VOID; t++) {
    oop m = Universe::_mirrors[t];
    if (m != NULL) {
      // Update the field at _array_klass_offset to point to the relocated array klass.
      oop archived_m = HeapShared::archive_heap_object(m, THREAD);
      assert(archived_m != NULL, "sanity");
      Klass *ak = (Klass*)(archived_m->metadata_field(_array_klass_offset));
      assert(ak != NULL || t == T_VOID, "should not be NULL");
      if (ak != NULL) {
        Klass *reloc_ak = MetaspaceShared::get_relocated_klass(ak, true);
        archived_m->metadata_field_put(_array_klass_offset, reloc_ak);
      }

      // Clear the fields. Just to be safe
      Klass *k = m->klass();
      Handle archived_mirror_h(THREAD, archived_m);
      ResetMirrorField reset(archived_mirror_h);
      InstanceKlass::cast(k)->do_nonstatic_fields(&reset);

      log_trace(cds, heap, mirror)(
        "Archived %s mirror object from " PTR_FORMAT " ==> " PTR_FORMAT,
        type2name((BasicType)t), p2i(Universe::_mirrors[t]), p2i(archived_m));

      Universe::_mirrors[t] = archived_m;
    }
  }

  assert(Universe::_mirrors[T_INT] != NULL &&
         Universe::_mirrors[T_FLOAT] != NULL &&
         Universe::_mirrors[T_DOUBLE] != NULL &&
         Universe::_mirrors[T_BYTE] != NULL &&
         Universe::_mirrors[T_BOOLEAN] != NULL &&
         Universe::_mirrors[T_CHAR] != NULL &&
         Universe::_mirrors[T_LONG] != NULL &&
         Universe::_mirrors[T_SHORT] != NULL &&
         Universe::_mirrors[T_VOID] != NULL, "sanity");

  Universe::set_int_mirror(Universe::_mirrors[T_INT]);
  Universe::set_float_mirror(Universe::_mirrors[T_FLOAT]);
  Universe::set_double_mirror(Universe::_mirrors[T_DOUBLE]);
  Universe::set_byte_mirror(Universe::_mirrors[T_BYTE]);
  Universe::set_bool_mirror(Universe::_mirrors[T_BOOLEAN]);
  Universe::set_char_mirror(Universe::_mirrors[T_CHAR]);
  Universe::set_long_mirror(Universe::_mirrors[T_LONG]);
  Universe::set_short_mirror(Universe::_mirrors[T_SHORT]);
  Universe::set_void_mirror(Universe::_mirrors[T_VOID]);
}

//
// After the mirror object is successfully archived, the archived
// klass is set with _has_archived_raw_mirror flag.
//
// The _has_archived_raw_mirror flag is cleared at runtime when the
// archived mirror is restored. If archived java heap data cannot
// be used at runtime, new mirror object is created for the shared
// class. The _has_archived_raw_mirror is cleared also during the process.
oop java_lang_Class::archive_mirror(Klass* k, TRAPS) {
  assert(HeapShared::is_heap_object_archiving_allowed(),
         "HeapShared::is_heap_object_archiving_allowed() must be true");

  // Mirror is already archived
  if (k->has_raw_archived_mirror()) {
    assert(k->archived_java_mirror_raw() != NULL, "no archived mirror");
    return k->archived_java_mirror_raw();
  }

  // No mirror
  oop mirror = k->java_mirror();
  if (mirror == NULL) {
    return NULL;
  }

  if (k->is_instance_klass()) {
    InstanceKlass *ik = InstanceKlass::cast(k);
    assert(ik->signers() == NULL, "class with signer should have been excluded");

    if (!(ik->is_shared_boot_class() || ik->is_shared_platform_class() ||
          ik->is_shared_app_class())) {
      // Archiving mirror for classes from non-builtin loaders is not
      // supported. Clear the _java_mirror within the archived class.
      k->set_java_mirror_handle(NULL);
      return NULL;
    }
  }

  // Now start archiving the mirror object
  oop archived_mirror = HeapShared::archive_heap_object(mirror, THREAD);
  if (archived_mirror == NULL) {
    return NULL;
  }

  archived_mirror = process_archived_mirror(k, mirror, archived_mirror, THREAD);
  if (archived_mirror == NULL) {
    return NULL;
  }

  k->set_archived_java_mirror_raw(archived_mirror);

  k->set_has_raw_archived_mirror();

  ResourceMark rm;
  log_trace(cds, heap, mirror)(
    "Archived %s mirror object from " PTR_FORMAT " ==> " PTR_FORMAT,
    k->external_name(), p2i(mirror), p2i(archived_mirror));

  return archived_mirror;
}

// The process is based on create_mirror().
oop java_lang_Class::process_archived_mirror(Klass* k, oop mirror,
                                             oop archived_mirror,
                                             Thread *THREAD) {
  // Clear nonstatic fields in archived mirror. Some of the fields will be set
  // to archived metadata and objects below.
  Klass *c = archived_mirror->klass();
  Handle archived_mirror_h(THREAD, archived_mirror);
  ResetMirrorField reset(archived_mirror_h);
  InstanceKlass::cast(c)->do_nonstatic_fields(&reset);

  if (k->is_array_klass()) {
    oop archived_comp_mirror;
    if (k->is_typeArray_klass()) {
      // The primitive type mirrors are already archived. Get the archived mirror.
      oop comp_mirror = java_lang_Class::component_mirror(mirror);
      archived_comp_mirror = HeapShared::find_archived_heap_object(comp_mirror);
      assert(archived_comp_mirror != NULL, "Must be");
    } else {
      assert(k->is_objArray_klass(), "Must be");
      Klass* element_klass = ObjArrayKlass::cast(k)->element_klass();
      assert(element_klass != NULL, "Must have an element klass");
      archived_comp_mirror = archive_mirror(element_klass, THREAD);
      if (archived_comp_mirror == NULL) {
        return NULL;
      }
    }
    java_lang_Class::set_component_mirror(archived_mirror, archived_comp_mirror);
  } else {
    assert(k->is_instance_klass(), "Must be");

    // Reset local static fields in the mirror
    InstanceKlass::cast(k)->do_local_static_fields(&reset);

    java_lang_Class:set_init_lock(archived_mirror, NULL);

    set_protection_domain(archived_mirror, NULL);
  }

  // clear class loader and mirror_module_field
  set_class_loader(archived_mirror, NULL);
  set_module(archived_mirror, NULL);

  // The archived mirror's field at _klass_offset is still pointing to the original
  // klass. Updated the field in the archived mirror to point to the relocated
  // klass in the archive.
  Klass *reloc_k = MetaspaceShared::get_relocated_klass(as_Klass(mirror), true);
  log_debug(cds, heap, mirror)(
    "Relocate mirror metadata field at _klass_offset from " PTR_FORMAT " ==> " PTR_FORMAT,
    p2i(as_Klass(mirror)), p2i(reloc_k));
  archived_mirror->metadata_field_put(_klass_offset, reloc_k);

  // The field at _array_klass_offset is pointing to the original one dimension
  // higher array klass if exists. Relocate the pointer.
  Klass *arr = array_klass_acquire(mirror);
  if (arr != NULL) {
    Klass *reloc_arr = MetaspaceShared::get_relocated_klass(arr, true);
    log_debug(cds, heap, mirror)(
      "Relocate mirror metadata field at _array_klass_offset from " PTR_FORMAT " ==> " PTR_FORMAT,
      p2i(arr), p2i(reloc_arr));
    archived_mirror->metadata_field_put(_array_klass_offset, reloc_arr);
  }
  return archived_mirror;
}

void java_lang_Class::update_archived_primitive_mirror_native_pointers(oop archived_mirror) {
  if (MetaspaceShared::relocation_delta() != 0) {
    assert(archived_mirror->metadata_field(_klass_offset) == NULL, "must be for primitive class");

    Klass* ak = ((Klass*)archived_mirror->metadata_field(_array_klass_offset));
    if (ak != NULL) {
      archived_mirror->metadata_field_put(_array_klass_offset,
          (Klass*)(address(ak) + MetaspaceShared::relocation_delta()));
    }
  }
}

void java_lang_Class::update_archived_mirror_native_pointers(oop archived_mirror) {
  if (MetaspaceShared::relocation_delta() != 0) {
    Klass* k = ((Klass*)archived_mirror->metadata_field(_klass_offset));
    archived_mirror->metadata_field_put(_klass_offset,
        (Klass*)(address(k) + MetaspaceShared::relocation_delta()));

    Klass* ak = ((Klass*)archived_mirror->metadata_field(_array_klass_offset));
    if (ak != NULL) {
      archived_mirror->metadata_field_put(_array_klass_offset,
          (Klass*)(address(ak) + MetaspaceShared::relocation_delta()));
    }
  }
}


// Returns true if the mirror is updated, false if no archived mirror
// data is present. After the archived mirror object is restored, the
// shared klass' _has_raw_archived_mirror flag is cleared.
bool java_lang_Class::restore_archived_mirror(Klass *k,
                                              Handle class_loader, Handle module,
                                              Handle protection_domain, TRAPS) {
  // Postpone restoring archived mirror until java.lang.Class is loaded. Please
  // see more details in SystemDictionary::resolve_well_known_classes().
  if (!SystemDictionary::Class_klass_loaded()) {
    assert(fixup_mirror_list() != NULL, "fixup_mirror_list not initialized");
    fixup_mirror_list()->push(k);
    return true;
  }

  oop m = HeapShared::materialize_archived_object(k->archived_java_mirror_raw_narrow());
  if (m == NULL) {
    return false;
  }

  // mirror is archived, restore
  log_debug(cds, mirror)("Archived mirror is: " PTR_FORMAT, p2i(m));
  assert(HeapShared::is_archived_object(m), "must be archived mirror object");
  update_archived_mirror_native_pointers(m);
  assert(as_Klass(m) == k, "must be");
  Handle mirror(THREAD, m);

  if (!k->is_array_klass()) {
    // - local static final fields with initial values were initialized at dump time

    // create the init_lock
    typeArrayOop r = oopFactory::new_typeArray(T_INT, 0, CHECK_(false));
    set_init_lock(mirror(), r);

    if (protection_domain.not_null()) {
      set_protection_domain(mirror(), protection_domain());
    }
  }

  assert(class_loader() == k->class_loader(), "should be same");
  if (class_loader.not_null()) {
    set_class_loader(mirror(), class_loader());
  }

  k->set_java_mirror(mirror);
  k->clear_has_raw_archived_mirror();

  set_mirror_module_field(k, mirror, module, THREAD);

  ResourceMark rm;
  log_trace(cds, heap, mirror)(
    "Restored %s archived mirror " PTR_FORMAT, k->external_name(), p2i(mirror()));

  return true;
}
#endif // INCLUDE_CDS_JAVA_HEAP

void java_lang_Class::fixup_module_field(Klass* k, Handle module) {
  assert(_module_offset != 0, "must have been computed already");
  java_lang_Class::set_module(k->java_mirror(), module());
}

int  java_lang_Class::oop_size(oop java_class) {
  assert(_oop_size_offset != 0, "must be set");
  int size = java_class->int_field(_oop_size_offset);
  assert(size > 0, "Oop size must be greater than zero, not %d", size);
  return size;
}


void java_lang_Class::set_oop_size(HeapWord* java_class, int size) {
  assert(_oop_size_offset != 0, "must be set");
  assert(size > 0, "Oop size must be greater than zero, not %d", size);
  *(int*)(((char*)java_class) + _oop_size_offset) = size;
}

int  java_lang_Class::static_oop_field_count(oop java_class) {
  assert(_static_oop_field_count_offset != 0, "must be set");
  return java_class->int_field(_static_oop_field_count_offset);
}

int  java_lang_Class::static_oop_field_count_raw(oop java_class) {
  assert(_static_oop_field_count_offset != 0, "must be set");
  return java_class->int_field_raw(_static_oop_field_count_offset);
}

void java_lang_Class::set_static_oop_field_count(oop java_class, int size) {
  assert(_static_oop_field_count_offset != 0, "must be set");
  java_class->int_field_put(_static_oop_field_count_offset, size);
}

oop java_lang_Class::protection_domain(oop java_class) {
  assert(_protection_domain_offset != 0, "must be set");
  return java_class->obj_field(_protection_domain_offset);
}
void java_lang_Class::set_protection_domain(oop java_class, oop pd) {
  assert(_protection_domain_offset != 0, "must be set");
  java_class->obj_field_put(_protection_domain_offset, pd);
}

void java_lang_Class::set_component_mirror(oop java_class, oop comp_mirror) {
  assert(_component_mirror_offset != 0, "must be set");
    java_class->obj_field_put(_component_mirror_offset, comp_mirror);
  }
oop java_lang_Class::component_mirror(oop java_class) {
  assert(_component_mirror_offset != 0, "must be set");
  return java_class->obj_field(_component_mirror_offset);
}

oop java_lang_Class::init_lock(oop java_class) {
  assert(_init_lock_offset != 0, "must be set");
  return java_class->obj_field(_init_lock_offset);
}
void java_lang_Class::set_init_lock(oop java_class, oop init_lock) {
  assert(_init_lock_offset != 0, "must be set");
  java_class->obj_field_put(_init_lock_offset, init_lock);
}

objArrayOop java_lang_Class::signers(oop java_class) {
  assert(_signers_offset != 0, "must be set");
  return (objArrayOop)java_class->obj_field(_signers_offset);
}
void java_lang_Class::set_signers(oop java_class, objArrayOop signers) {
  assert(_signers_offset != 0, "must be set");
  java_class->obj_field_put(_signers_offset, (oop)signers);
}


void java_lang_Class::set_class_loader(oop java_class, oop loader) {
  // jdk7 runs Queens in bootstrapping and jdk8-9 has no coordinated pushes yet.
  if (_class_loader_offset != 0) {
    java_class->obj_field_put(_class_loader_offset, loader);
  }
}

oop java_lang_Class::class_loader(oop java_class) {
  assert(_class_loader_offset != 0, "must be set");
  return java_class->obj_field(_class_loader_offset);
}

oop java_lang_Class::module(oop java_class) {
  assert(_module_offset != 0, "must be set");
  return java_class->obj_field(_module_offset);
}

void java_lang_Class::set_module(oop java_class, oop module) {
  assert(_module_offset != 0, "must be set");
  java_class->obj_field_put(_module_offset, module);
}

oop java_lang_Class::name(Handle java_class, TRAPS) {
  assert(_name_offset != 0, "must be set");
  oop o = java_class->obj_field(_name_offset);
  if (o == NULL) {
    o = StringTable::intern(java_lang_Class::as_external_name(java_class()), THREAD);
    java_class->obj_field_put(_name_offset, o);
  }
  return o;
}

oop java_lang_Class::source_file(oop java_class) {
  assert(_source_file_offset != 0, "must be set");
  return java_class->obj_field(_source_file_offset);
}

void java_lang_Class::set_source_file(oop java_class, oop source_file) {
  assert(_source_file_offset != 0, "must be set");
  java_class->obj_field_put(_source_file_offset, source_file);
}

oop java_lang_Class::create_basic_type_mirror(const char* basic_type_name, BasicType type, TRAPS) {
  // This should be improved by adding a field at the Java level or by
  // introducing a new VM klass (see comment in ClassFileParser)
  oop java_class = InstanceMirrorKlass::cast(SystemDictionary::Class_klass())->allocate_instance(NULL, CHECK_0);
  if (type != T_VOID) {
    Klass* aklass = Universe::typeArrayKlassObj(type);
    assert(aklass != NULL, "correct bootstrap");
    release_set_array_klass(java_class, aklass);
  }
#ifdef ASSERT
  InstanceMirrorKlass* mk = InstanceMirrorKlass::cast(SystemDictionary::Class_klass());
  assert(java_lang_Class::static_oop_field_count(java_class) == 0, "should have been zeroed by allocation");
#endif
  return java_class;
}


Klass* java_lang_Class::as_Klass(oop java_class) {
  //%note memory_2
  assert(java_lang_Class::is_instance(java_class), "must be a Class object");
  Klass* k = ((Klass*)java_class->metadata_field(_klass_offset));
  assert(k == NULL || k->is_klass(), "type check");
  return k;
}

Klass* java_lang_Class::as_Klass_raw(oop java_class) {
  //%note memory_2
  assert(java_lang_Class::is_instance(java_class), "must be a Class object");
  Klass* k = ((Klass*)java_class->metadata_field_raw(_klass_offset));
  assert(k == NULL || k->is_klass(), "type check");
  return k;
}


void java_lang_Class::set_klass(oop java_class, Klass* klass) {
  assert(java_lang_Class::is_instance(java_class), "must be a Class object");
  java_class->metadata_field_put(_klass_offset, klass);
}


void java_lang_Class::print_signature(oop java_class, outputStream* st) {
  assert(java_lang_Class::is_instance(java_class), "must be a Class object");
  Symbol* name = NULL;
  bool is_instance = false;
  if (is_primitive(java_class)) {
    name = vmSymbols::type_signature(primitive_type(java_class));
  } else {
    Klass* k = as_Klass(java_class);
    is_instance = k->is_instance_klass();
    name = k->name();
  }
  if (name == NULL) {
    st->print("<null>");
    return;
  }
  if (is_instance)  st->print("L");
  st->write((char*) name->base(), (int) name->utf8_length());
  if (is_instance)  st->print(";");
}

Symbol* java_lang_Class::as_signature(oop java_class, bool intern_if_not_found) {
  assert(java_lang_Class::is_instance(java_class), "must be a Class object");
  Symbol* name;
  if (is_primitive(java_class)) {
    name = vmSymbols::type_signature(primitive_type(java_class));
    // Because this can create a new symbol, the caller has to decrement
    // the refcount, so make adjustment here and below for symbols returned
    // that are not created or incremented due to a successful lookup.
    name->increment_refcount();
  } else {
    Klass* k = as_Klass(java_class);
    if (!k->is_instance_klass()) {
      name = k->name();
      name->increment_refcount();
    } else {
      ResourceMark rm;
      const char* sigstr = k->signature_name();
      int         siglen = (int) strlen(sigstr);
      if (!intern_if_not_found) {
        name = SymbolTable::probe(sigstr, siglen);
      } else {
        name = SymbolTable::new_symbol(sigstr, siglen);
      }
    }
  }
  return name;
}

// Returns the Java name for this Java mirror (Resource allocated)
// See Klass::external_name().
// For primitive type Java mirrors, its type name is returned.
const char* java_lang_Class::as_external_name(oop java_class) {
  assert(java_lang_Class::is_instance(java_class), "must be a Class object");
  const char* name = NULL;
  if (is_primitive(java_class)) {
    name = type2name(primitive_type(java_class));
  } else {
    name = as_Klass(java_class)->external_name();
  }
  if (name == NULL) {
    name = "<null>";
  }
  return name;
}

Klass* java_lang_Class::array_klass_acquire(oop java_class) {
  Klass* k = ((Klass*)java_class->metadata_field_acquire(_array_klass_offset));
  assert(k == NULL || k->is_klass() && k->is_array_klass(), "should be array klass");
  return k;
}


void java_lang_Class::release_set_array_klass(oop java_class, Klass* klass) {
  assert(klass->is_klass() && klass->is_array_klass(), "should be array klass");
  java_class->release_metadata_field_put(_array_klass_offset, klass);
}


BasicType java_lang_Class::primitive_type(oop java_class) {
  assert(java_lang_Class::is_primitive(java_class), "just checking");
  Klass* ak = ((Klass*)java_class->metadata_field(_array_klass_offset));
  BasicType type = T_VOID;
  if (ak != NULL) {
    // Note: create_basic_type_mirror above initializes ak to a non-null value.
    type = ArrayKlass::cast(ak)->element_type();
  } else {
    assert(java_class == Universe::void_mirror(), "only valid non-array primitive");
  }
  assert(Universe::java_mirror(type) == java_class, "must be consistent");
  return type;
}

BasicType java_lang_Class::as_BasicType(oop java_class, Klass** reference_klass) {
  assert(java_lang_Class::is_instance(java_class), "must be a Class object");
  if (is_primitive(java_class)) {
    if (reference_klass != NULL)
      (*reference_klass) = NULL;
    return primitive_type(java_class);
  } else {
    if (reference_klass != NULL)
      (*reference_klass) = as_Klass(java_class);
    return T_OBJECT;
  }
}


oop java_lang_Class::primitive_mirror(BasicType t) {
  oop mirror = Universe::java_mirror(t);
  assert(mirror != NULL && mirror->is_a(SystemDictionary::Class_klass()), "must be a Class");
  assert(java_lang_Class::is_primitive(mirror), "must be primitive");
  return mirror;
}

bool java_lang_Class::offsets_computed = false;
int  java_lang_Class::classRedefinedCount_offset = -1;

#define CLASS_FIELDS_DO(macro) \
  macro(classRedefinedCount_offset, k, "classRedefinedCount", int_signature,         false); \
  macro(_class_loader_offset,       k, "classLoader",         classloader_signature, false); \
  macro(_component_mirror_offset,   k, "componentType",       class_signature,       false); \
  macro(_module_offset,             k, "module",              module_signature,      false); \
  macro(_name_offset,               k, "name",                string_signature,      false); \

void java_lang_Class::compute_offsets() {
  if (offsets_computed) {
    return;
  }

  offsets_computed = true;

  InstanceKlass* k = SystemDictionary::Class_klass();
  CLASS_FIELDS_DO(FIELD_COMPUTE_OFFSET);

  // Init lock is a C union with component_mirror.  Only instanceKlass mirrors have
  // init_lock and only ArrayKlass mirrors have component_mirror.  Since both are oops
  // GC treats them the same.
  _init_lock_offset = _component_mirror_offset;

  CLASS_INJECTED_FIELDS(INJECTED_FIELD_COMPUTE_OFFSET);
}

#if INCLUDE_CDS
void java_lang_Class::serialize_offsets(SerializeClosure* f) {
  f->do_bool(&offsets_computed);
  f->do_u4((u4*)&_init_lock_offset);

  CLASS_FIELDS_DO(FIELD_SERIALIZE_OFFSET);

  CLASS_INJECTED_FIELDS(INJECTED_FIELD_SERIALIZE_OFFSET);
}
#endif

int java_lang_Class::classRedefinedCount(oop the_class_mirror) {
  if (classRedefinedCount_offset == -1) {
    // If we don't have an offset for it then just return -1 as a marker.
    return -1;
  }

  return the_class_mirror->int_field(classRedefinedCount_offset);
}

void java_lang_Class::set_classRedefinedCount(oop the_class_mirror, int value) {
  if (classRedefinedCount_offset == -1) {
    // If we don't have an offset for it then nothing to set.
    return;
  }

  the_class_mirror->int_field_put(classRedefinedCount_offset, value);
}


// Note: JDK1.1 and before had a privateInfo_offset field which was used for the
//       platform thread structure, and a eetop offset which was used for thread
//       local storage (and unused by the HotSpot VM). In JDK1.2 the two structures
//       merged, so in the HotSpot VM we just use the eetop field for the thread
//       instead of the privateInfo_offset.
//
// Note: The stackSize field is only present starting in 1.4.

int java_lang_Thread::_name_offset = 0;
int java_lang_Thread::_group_offset = 0;
int java_lang_Thread::_contextClassLoader_offset = 0;
int java_lang_Thread::_inheritedAccessControlContext_offset = 0;
int java_lang_Thread::_priority_offset = 0;
int java_lang_Thread::_eetop_offset = 0;
int java_lang_Thread::_interrupted_offset = 0;
int java_lang_Thread::_daemon_offset = 0;
int java_lang_Thread::_stillborn_offset = 0;
int java_lang_Thread::_stackSize_offset = 0;
int java_lang_Thread::_tid_offset = 0;
int java_lang_Thread::_thread_status_offset = 0;
int java_lang_Thread::_park_blocker_offset = 0;

#define THREAD_FIELDS_DO(macro) \
  macro(_name_offset,          k, vmSymbols::name_name(), string_signature, false); \
  macro(_group_offset,         k, vmSymbols::group_name(), threadgroup_signature, false); \
  macro(_contextClassLoader_offset, k, vmSymbols::contextClassLoader_name(), classloader_signature, false); \
  macro(_inheritedAccessControlContext_offset, k, vmSymbols::inheritedAccessControlContext_name(), accesscontrolcontext_signature, false); \
  macro(_priority_offset,      k, vmSymbols::priority_name(), int_signature, false); \
  macro(_daemon_offset,        k, vmSymbols::daemon_name(), bool_signature, false); \
  macro(_eetop_offset,         k, "eetop", long_signature, false); \
  macro(_interrupted_offset,   k, "interrupted", bool_signature, false); \
  macro(_stillborn_offset,     k, "stillborn", bool_signature, false); \
  macro(_stackSize_offset,     k, "stackSize", long_signature, false); \
  macro(_tid_offset,           k, "tid", long_signature, false); \
  macro(_thread_status_offset, k, "threadStatus", int_signature, false); \
  macro(_park_blocker_offset,  k, "parkBlocker", object_signature, false)

void java_lang_Thread::compute_offsets() {
  assert(_group_offset == 0, "offsets should be initialized only once");

  InstanceKlass* k = SystemDictionary::Thread_klass();
  THREAD_FIELDS_DO(FIELD_COMPUTE_OFFSET);
}

#if INCLUDE_CDS
void java_lang_Thread::serialize_offsets(SerializeClosure* f) {
  THREAD_FIELDS_DO(FIELD_SERIALIZE_OFFSET);
}
#endif

JavaThread* java_lang_Thread::thread(oop java_thread) {
  return (JavaThread*)java_thread->address_field(_eetop_offset);
}


void java_lang_Thread::set_thread(oop java_thread, JavaThread* thread) {
  java_thread->address_field_put(_eetop_offset, (address)thread);
}

bool java_lang_Thread::interrupted(oop java_thread) {
  // Make sure the caller can safely access oops.
  assert(Thread::current()->is_VM_thread() ||
         (JavaThread::current()->thread_state() != _thread_blocked &&
          JavaThread::current()->thread_state() != _thread_in_native),
         "Unsafe access to oop");
  return java_thread->bool_field_volatile(_interrupted_offset);
}

void java_lang_Thread::set_interrupted(oop java_thread, bool val) {
  // Make sure the caller can safely access oops.
  assert(Thread::current()->is_VM_thread() ||
         (JavaThread::current()->thread_state() != _thread_blocked &&
          JavaThread::current()->thread_state() != _thread_in_native),
         "Unsafe access to oop");
  java_thread->bool_field_put_volatile(_interrupted_offset, val);
}


oop java_lang_Thread::name(oop java_thread) {
  return java_thread->obj_field(_name_offset);
}


void java_lang_Thread::set_name(oop java_thread, oop name) {
  java_thread->obj_field_put(_name_offset, name);
}


ThreadPriority java_lang_Thread::priority(oop java_thread) {
  return (ThreadPriority)java_thread->int_field(_priority_offset);
}


void java_lang_Thread::set_priority(oop java_thread, ThreadPriority priority) {
  java_thread->int_field_put(_priority_offset, priority);
}


oop java_lang_Thread::threadGroup(oop java_thread) {
  return java_thread->obj_field(_group_offset);
}


bool java_lang_Thread::is_stillborn(oop java_thread) {
  return java_thread->bool_field(_stillborn_offset) != 0;
}


// We never have reason to turn the stillborn bit off
void java_lang_Thread::set_stillborn(oop java_thread) {
  java_thread->bool_field_put(_stillborn_offset, true);
}


bool java_lang_Thread::is_alive(oop java_thread) {
  JavaThread* thr = java_lang_Thread::thread(java_thread);
  return (thr != NULL);
}


bool java_lang_Thread::is_daemon(oop java_thread) {
  return java_thread->bool_field(_daemon_offset) != 0;
}


void java_lang_Thread::set_daemon(oop java_thread) {
  java_thread->bool_field_put(_daemon_offset, true);
}

oop java_lang_Thread::context_class_loader(oop java_thread) {
  return java_thread->obj_field(_contextClassLoader_offset);
}

oop java_lang_Thread::inherited_access_control_context(oop java_thread) {
  return java_thread->obj_field(_inheritedAccessControlContext_offset);
}


jlong java_lang_Thread::stackSize(oop java_thread) {
  return java_thread->long_field(_stackSize_offset);
}

// Write the thread status value to threadStatus field in java.lang.Thread java class.
void java_lang_Thread::set_thread_status(oop java_thread,
                                         java_lang_Thread::ThreadStatus status) {
  java_thread->int_field_put(_thread_status_offset, status);
}

// Read thread status value from threadStatus field in java.lang.Thread java class.
java_lang_Thread::ThreadStatus java_lang_Thread::get_thread_status(oop java_thread) {
  // Make sure the caller is operating on behalf of the VM or is
  // running VM code (state == _thread_in_vm).
  assert(Threads_lock->owned_by_self() || Thread::current()->is_VM_thread() ||
         JavaThread::current()->thread_state() == _thread_in_vm,
         "Java Thread is not running in vm");
  return (java_lang_Thread::ThreadStatus)java_thread->int_field(_thread_status_offset);
}


jlong java_lang_Thread::thread_id(oop java_thread) {
  return java_thread->long_field(_tid_offset);
}

oop java_lang_Thread::park_blocker(oop java_thread) {
  return java_thread->obj_field(_park_blocker_offset);
}

const char* java_lang_Thread::thread_status_name(oop java_thread) {
  ThreadStatus status = (java_lang_Thread::ThreadStatus)java_thread->int_field(_thread_status_offset);
  switch (status) {
    case NEW                      : return "NEW";
    case RUNNABLE                 : return "RUNNABLE";
    case SLEEPING                 : return "TIMED_WAITING (sleeping)";
    case IN_OBJECT_WAIT           : return "WAITING (on object monitor)";
    case IN_OBJECT_WAIT_TIMED     : return "TIMED_WAITING (on object monitor)";
    case PARKED                   : return "WAITING (parking)";
    case PARKED_TIMED             : return "TIMED_WAITING (parking)";
    case BLOCKED_ON_MONITOR_ENTER : return "BLOCKED (on object monitor)";
    case TERMINATED               : return "TERMINATED";
    default                       : return "UNKNOWN";
  };
}
int java_lang_ThreadGroup::_parent_offset = 0;
int java_lang_ThreadGroup::_name_offset = 0;
int java_lang_ThreadGroup::_threads_offset = 0;
int java_lang_ThreadGroup::_groups_offset = 0;
int java_lang_ThreadGroup::_maxPriority_offset = 0;
int java_lang_ThreadGroup::_destroyed_offset = 0;
int java_lang_ThreadGroup::_daemon_offset = 0;
int java_lang_ThreadGroup::_nthreads_offset = 0;
int java_lang_ThreadGroup::_ngroups_offset = 0;

oop  java_lang_ThreadGroup::parent(oop java_thread_group) {
  assert(oopDesc::is_oop(java_thread_group), "thread group must be oop");
  return java_thread_group->obj_field(_parent_offset);
}

// ("name as oop" accessor is not necessary)

const char* java_lang_ThreadGroup::name(oop java_thread_group) {
  oop name = java_thread_group->obj_field(_name_offset);
  // ThreadGroup.name can be null
  if (name != NULL) {
    return java_lang_String::as_utf8_string(name);
  }
  return NULL;
}

int java_lang_ThreadGroup::nthreads(oop java_thread_group) {
  assert(oopDesc::is_oop(java_thread_group), "thread group must be oop");
  return java_thread_group->int_field(_nthreads_offset);
}

objArrayOop java_lang_ThreadGroup::threads(oop java_thread_group) {
  oop threads = java_thread_group->obj_field(_threads_offset);
  assert(threads != NULL, "threadgroups should have threads");
  assert(threads->is_objArray(), "just checking"); // Todo: Add better type checking code
  return objArrayOop(threads);
}

int java_lang_ThreadGroup::ngroups(oop java_thread_group) {
  assert(oopDesc::is_oop(java_thread_group), "thread group must be oop");
  return java_thread_group->int_field(_ngroups_offset);
}

objArrayOop java_lang_ThreadGroup::groups(oop java_thread_group) {
  oop groups = java_thread_group->obj_field(_groups_offset);
  assert(groups == NULL || groups->is_objArray(), "just checking"); // Todo: Add better type checking code
  return objArrayOop(groups);
}

ThreadPriority java_lang_ThreadGroup::maxPriority(oop java_thread_group) {
  assert(oopDesc::is_oop(java_thread_group), "thread group must be oop");
  return (ThreadPriority) java_thread_group->int_field(_maxPriority_offset);
}

bool java_lang_ThreadGroup::is_destroyed(oop java_thread_group) {
  assert(oopDesc::is_oop(java_thread_group), "thread group must be oop");
  return java_thread_group->bool_field(_destroyed_offset) != 0;
}

bool java_lang_ThreadGroup::is_daemon(oop java_thread_group) {
  assert(oopDesc::is_oop(java_thread_group), "thread group must be oop");
  return java_thread_group->bool_field(_daemon_offset) != 0;
}

#define THREADGROUP_FIELDS_DO(macro) \
  macro(_parent_offset,      k, vmSymbols::parent_name(),      threadgroup_signature,       false); \
  macro(_name_offset,        k, vmSymbols::name_name(),        string_signature,            false); \
  macro(_threads_offset,     k, vmSymbols::threads_name(),     thread_array_signature,      false); \
  macro(_groups_offset,      k, vmSymbols::groups_name(),      threadgroup_array_signature, false); \
  macro(_maxPriority_offset, k, vmSymbols::maxPriority_name(), int_signature,               false); \
  macro(_destroyed_offset,   k, vmSymbols::destroyed_name(),   bool_signature,              false); \
  macro(_daemon_offset,      k, vmSymbols::daemon_name(),      bool_signature,              false); \
  macro(_nthreads_offset,    k, vmSymbols::nthreads_name(),    int_signature,               false); \
  macro(_ngroups_offset,     k, vmSymbols::ngroups_name(),     int_signature,               false)

void java_lang_ThreadGroup::compute_offsets() {
  assert(_parent_offset == 0, "offsets should be initialized only once");

  InstanceKlass* k = SystemDictionary::ThreadGroup_klass();
  THREADGROUP_FIELDS_DO(FIELD_COMPUTE_OFFSET);
}

#if INCLUDE_CDS
void java_lang_ThreadGroup::serialize_offsets(SerializeClosure* f) {
  THREADGROUP_FIELDS_DO(FIELD_SERIALIZE_OFFSET);
}
#endif

#define THROWABLE_FIELDS_DO(macro) \
  macro(backtrace_offset,     k, "backtrace",     object_signature,                  false); \
  macro(detailMessage_offset, k, "detailMessage", string_signature,                  false); \
  macro(stackTrace_offset,    k, "stackTrace",    java_lang_StackTraceElement_array, false); \
  macro(depth_offset,         k, "depth",         int_signature,                     false); \
  macro(static_unassigned_stacktrace_offset, k, "UNASSIGNED_STACK", java_lang_StackTraceElement_array, true)

void java_lang_Throwable::compute_offsets() {
  InstanceKlass* k = SystemDictionary::Throwable_klass();
  THROWABLE_FIELDS_DO(FIELD_COMPUTE_OFFSET);
}

#if INCLUDE_CDS
void java_lang_Throwable::serialize_offsets(SerializeClosure* f) {
  THROWABLE_FIELDS_DO(FIELD_SERIALIZE_OFFSET);
}
#endif

oop java_lang_Throwable::unassigned_stacktrace() {
  InstanceKlass* ik = SystemDictionary::Throwable_klass();
  oop base = ik->static_field_base_raw();
  return base->obj_field(static_unassigned_stacktrace_offset);
}

oop java_lang_Throwable::backtrace(oop throwable) {
  return throwable->obj_field_acquire(backtrace_offset);
}


void java_lang_Throwable::set_backtrace(oop throwable, oop value) {
  throwable->release_obj_field_put(backtrace_offset, value);
}

int java_lang_Throwable::depth(oop throwable) {
  return throwable->int_field(depth_offset);
}

void java_lang_Throwable::set_depth(oop throwable, int value) {
  throwable->int_field_put(depth_offset, value);
}

oop java_lang_Throwable::message(oop throwable) {
  return throwable->obj_field(detailMessage_offset);
}


// Return Symbol for detailed_message or NULL
Symbol* java_lang_Throwable::detail_message(oop throwable) {
  PRESERVE_EXCEPTION_MARK;  // Keep original exception
  oop detailed_message = java_lang_Throwable::message(throwable);
  if (detailed_message != NULL) {
    return java_lang_String::as_symbol(detailed_message);
  }
  return NULL;
}

void java_lang_Throwable::set_message(oop throwable, oop value) {
  throwable->obj_field_put(detailMessage_offset, value);
}


void java_lang_Throwable::set_stacktrace(oop throwable, oop st_element_array) {
  throwable->obj_field_put(stackTrace_offset, st_element_array);
}

void java_lang_Throwable::clear_stacktrace(oop throwable) {
  set_stacktrace(throwable, NULL);
}


void java_lang_Throwable::print(oop throwable, outputStream* st) {
  ResourceMark rm;
  Klass* k = throwable->klass();
  assert(k != NULL, "just checking");
  st->print("%s", k->external_name());
  oop msg = message(throwable);
  if (msg != NULL) {
    st->print(": %s", java_lang_String::as_utf8_string(msg));
  }
}

// After this many redefines, the stack trace is unreliable.
const int MAX_VERSION = USHRT_MAX;

static inline bool version_matches(Method* method, int version) {
  assert(version < MAX_VERSION, "version is too big");
  return method != NULL && (method->constants()->version() == version);
}

// This class provides a simple wrapper over the internal structure of
// exception backtrace to insulate users of the backtrace from needing
// to know what it looks like.
// The code of this class is not GC safe. Allocations can only happen
// in expand().
class BacktraceBuilder: public StackObj {
 friend class BacktraceIterator;
 private:
  Handle          _backtrace;
  objArrayOop     _head;
  typeArrayOop    _methods;
  typeArrayOop    _bcis;
  objArrayOop     _mirrors;
  typeArrayOop    _names; // Needed to insulate method name against redefinition.
  // This is set to a java.lang.Boolean(true) if the top frame
  // of the backtrace is omitted because it shall be hidden.
  // Else it is null.
  oop             _has_hidden_top_frame;
  int             _index;
  NoSafepointVerifier _nsv;

  enum {
    trace_methods_offset = java_lang_Throwable::trace_methods_offset,
    trace_bcis_offset    = java_lang_Throwable::trace_bcis_offset,
    trace_mirrors_offset = java_lang_Throwable::trace_mirrors_offset,
    trace_names_offset   = java_lang_Throwable::trace_names_offset,
    trace_next_offset    = java_lang_Throwable::trace_next_offset,
    trace_hidden_offset  = java_lang_Throwable::trace_hidden_offset,
    trace_size           = java_lang_Throwable::trace_size,
    trace_chunk_size     = java_lang_Throwable::trace_chunk_size
  };

  // get info out of chunks
  static typeArrayOop get_methods(objArrayHandle chunk) {
    typeArrayOop methods = typeArrayOop(chunk->obj_at(trace_methods_offset));
    assert(methods != NULL, "method array should be initialized in backtrace");
    return methods;
  }
  static typeArrayOop get_bcis(objArrayHandle chunk) {
    typeArrayOop bcis = typeArrayOop(chunk->obj_at(trace_bcis_offset));
    assert(bcis != NULL, "bci array should be initialized in backtrace");
    return bcis;
  }
  static objArrayOop get_mirrors(objArrayHandle chunk) {
    objArrayOop mirrors = objArrayOop(chunk->obj_at(trace_mirrors_offset));
    assert(mirrors != NULL, "mirror array should be initialized in backtrace");
    return mirrors;
  }
  static typeArrayOop get_names(objArrayHandle chunk) {
    typeArrayOop names = typeArrayOop(chunk->obj_at(trace_names_offset));
    assert(names != NULL, "names array should be initialized in backtrace");
    return names;
  }
  static oop get_has_hidden_top_frame(objArrayHandle chunk) {
    oop hidden = chunk->obj_at(trace_hidden_offset);
    return hidden;
  }

 public:

  // constructor for new backtrace
  BacktraceBuilder(TRAPS): _head(NULL), _methods(NULL), _bcis(NULL), _mirrors(NULL), _names(NULL), _has_hidden_top_frame(NULL) {
    expand(CHECK);
    _backtrace = Handle(THREAD, _head);
    _index = 0;
  }

  BacktraceBuilder(Thread* thread, objArrayHandle backtrace) {
    _methods = get_methods(backtrace);
    _bcis = get_bcis(backtrace);
    _mirrors = get_mirrors(backtrace);
    _names = get_names(backtrace);
    _has_hidden_top_frame = get_has_hidden_top_frame(backtrace);
    assert(_methods->length() == _bcis->length() &&
           _methods->length() == _mirrors->length() &&
           _mirrors->length() == _names->length(),
           "method and source information arrays should match");

    // head is the preallocated backtrace
    _head = backtrace();
    _backtrace = Handle(thread, _head);
    _index = 0;
  }

  void expand(TRAPS) {
    objArrayHandle old_head(THREAD, _head);
    PauseNoSafepointVerifier pnsv(&_nsv);

    objArrayOop head = oopFactory::new_objectArray(trace_size, CHECK);
    objArrayHandle new_head(THREAD, head);

    typeArrayOop methods = oopFactory::new_shortArray(trace_chunk_size, CHECK);
    typeArrayHandle new_methods(THREAD, methods);

    typeArrayOop bcis = oopFactory::new_intArray(trace_chunk_size, CHECK);
    typeArrayHandle new_bcis(THREAD, bcis);

    objArrayOop mirrors = oopFactory::new_objectArray(trace_chunk_size, CHECK);
    objArrayHandle new_mirrors(THREAD, mirrors);

    typeArrayOop names = oopFactory::new_symbolArray(trace_chunk_size, CHECK);
    typeArrayHandle new_names(THREAD, names);

    if (!old_head.is_null()) {
      old_head->obj_at_put(trace_next_offset, new_head());
    }
    new_head->obj_at_put(trace_methods_offset, new_methods());
    new_head->obj_at_put(trace_bcis_offset, new_bcis());
    new_head->obj_at_put(trace_mirrors_offset, new_mirrors());
    new_head->obj_at_put(trace_names_offset, new_names());
    new_head->obj_at_put(trace_hidden_offset, NULL);

    _head    = new_head();
    _methods = new_methods();
    _bcis = new_bcis();
    _mirrors = new_mirrors();
    _names  = new_names();
    _index = 0;
  }

  oop backtrace() {
    return _backtrace();
  }

  inline void push(Method* method, int bci, TRAPS) {
    // Smear the -1 bci to 0 since the array only holds unsigned
    // shorts.  The later line number lookup would just smear the -1
    // to a 0 even if it could be recorded.
    if (bci == SynchronizationEntryBCI) bci = 0;

    if (_index >= trace_chunk_size) {
      methodHandle mhandle(THREAD, method);
      expand(CHECK);
      method = mhandle();
    }

    _methods->ushort_at_put(_index, method->orig_method_idnum());
    _bcis->int_at_put(_index, Backtrace::merge_bci_and_version(bci, method->constants()->version()));

    // Note:this doesn't leak symbols because the mirror in the backtrace keeps the
    // klass owning the symbols alive so their refcounts aren't decremented.
    Symbol* name = method->name();
    _names->symbol_at_put(_index, name);

    // We need to save the mirrors in the backtrace to keep the class
    // from being unloaded while we still have this stack trace.
    assert(method->method_holder()->java_mirror() != NULL, "never push null for mirror");
    _mirrors->obj_at_put(_index, method->method_holder()->java_mirror());
    _index++;
  }

  void set_has_hidden_top_frame(TRAPS) {
    if (_has_hidden_top_frame == NULL) {
      // It would be nice to add java/lang/Boolean::TRUE here
      // to indicate that this backtrace has a hidden top frame.
      // But this code is used before TRUE is allocated.
      // Therefor let's just use an arbitrary legal oop
      // available right here. We only test for != null
      // anyways. _methods is a short[].
      assert(_methods != NULL, "we need a legal oop");
      _has_hidden_top_frame = _methods;
      _head->obj_at_put(trace_hidden_offset, _has_hidden_top_frame);
    }
  }

};

struct BacktraceElement : public StackObj {
  int _method_id;
  int _bci;
  int _version;
  Symbol* _name;
  Handle _mirror;
  BacktraceElement(Handle mirror, int mid, int version, int bci, Symbol* name) :
                   _method_id(mid), _bci(bci), _version(version), _name(name), _mirror(mirror) {}
};

class BacktraceIterator : public StackObj {
  int _index;
  objArrayHandle  _result;
  objArrayHandle  _mirrors;
  typeArrayHandle _methods;
  typeArrayHandle _bcis;
  typeArrayHandle _names;

  void init(objArrayHandle result, Thread* thread) {
    // Get method id, bci, version and mirror from chunk
    _result = result;
    if (_result.not_null()) {
      _methods = typeArrayHandle(thread, BacktraceBuilder::get_methods(_result));
      _bcis = typeArrayHandle(thread, BacktraceBuilder::get_bcis(_result));
      _mirrors = objArrayHandle(thread, BacktraceBuilder::get_mirrors(_result));
      _names = typeArrayHandle(thread, BacktraceBuilder::get_names(_result));
      _index = 0;
    }
  }
 public:
  BacktraceIterator(objArrayHandle result, Thread* thread) {
    init(result, thread);
    assert(_methods.is_null() || _methods->length() == java_lang_Throwable::trace_chunk_size, "lengths don't match");
  }

  BacktraceElement next(Thread* thread) {
    BacktraceElement e (Handle(thread, _mirrors->obj_at(_index)),
                        _methods->ushort_at(_index),
                        Backtrace::version_at(_bcis->int_at(_index)),
                        Backtrace::bci_at(_bcis->int_at(_index)),
                        _names->symbol_at(_index));
    _index++;

    if (_index >= java_lang_Throwable::trace_chunk_size) {
      int next_offset = java_lang_Throwable::trace_next_offset;
      // Get next chunk
      objArrayHandle result (thread, objArrayOop(_result->obj_at(next_offset)));
      init(result, thread);
    }
    return e;
  }

  bool repeat() {
    return _result.not_null() && _mirrors->obj_at(_index) != NULL;
  }
};


// Print stack trace element to resource allocated buffer
static void print_stack_element_to_stream(outputStream* st, Handle mirror, int method_id,
                                          int version, int bci, Symbol* name) {
  ResourceMark rm;

  // Get strings and string lengths
  InstanceKlass* holder = InstanceKlass::cast(java_lang_Class::as_Klass(mirror()));
  const char* klass_name  = holder->external_name();
  int buf_len = (int)strlen(klass_name);

  char* method_name = name->as_C_string();
  buf_len += (int)strlen(method_name);

  char* source_file_name = NULL;
  Symbol* source = Backtrace::get_source_file_name(holder, version);
  if (source != NULL) {
    source_file_name = source->as_C_string();
    buf_len += (int)strlen(source_file_name);
  }

  char *module_name = NULL, *module_version = NULL;
  ModuleEntry* module = holder->module();
  if (module->is_named()) {
    module_name = module->name()->as_C_string();
    buf_len += (int)strlen(module_name);
    if (module->version() != NULL) {
      module_version = module->version()->as_C_string();
      buf_len += (int)strlen(module_version);
    }
  }

  // Allocate temporary buffer with extra space for formatting and line number
  char* buf = NEW_RESOURCE_ARRAY(char, buf_len + 64);

  // Print stack trace line in buffer
  sprintf(buf, "\tat %s.%s(", klass_name, method_name);

  // Print module information
  if (module_name != NULL) {
    if (module_version != NULL) {
      sprintf(buf + (int)strlen(buf), "%s@%s/", module_name, module_version);
    } else {
      sprintf(buf + (int)strlen(buf), "%s/", module_name);
    }
  }

  // The method can be NULL if the requested class version is gone
  Method* method = holder->method_with_orig_idnum(method_id, version);
  if (!version_matches(method, version)) {
    strcat(buf, "Redefined)");
  } else {
    int line_number = Backtrace::get_line_number(method, bci);
    if (line_number == -2) {
      strcat(buf, "Native Method)");
    } else {
      if (source_file_name != NULL && (line_number != -1)) {
        // Sourcename and linenumber
        sprintf(buf + (int)strlen(buf), "%s:%d)", source_file_name, line_number);
      } else if (source_file_name != NULL) {
        // Just sourcename
        sprintf(buf + (int)strlen(buf), "%s)", source_file_name);
      } else {
        // Neither sourcename nor linenumber
        sprintf(buf + (int)strlen(buf), "Unknown Source)");
      }
      CompiledMethod* nm = method->code();
      if (WizardMode && nm != NULL) {
        sprintf(buf + (int)strlen(buf), "(nmethod " INTPTR_FORMAT ")", (intptr_t)nm);
      }
    }
  }

  st->print_cr("%s", buf);
}

void java_lang_Throwable::print_stack_element(outputStream *st, Method* method, int bci) {
  Handle mirror (Thread::current(),  method->method_holder()->java_mirror());
  int method_id = method->orig_method_idnum();
  int version = method->constants()->version();
  print_stack_element_to_stream(st, mirror, method_id, version, bci, method->name());
}

/**
 * Print the throwable message and its stack trace plus all causes by walking the
 * cause chain.  The output looks the same as of Throwable.printStackTrace().
 */
void java_lang_Throwable::print_stack_trace(Handle throwable, outputStream* st) {
  // First, print the message.
  print(throwable(), st);
  st->cr();

  // Now print the stack trace.
  Thread* THREAD = Thread::current();
  while (throwable.not_null()) {
    objArrayHandle result (THREAD, objArrayOop(backtrace(throwable())));
    if (result.is_null()) {
      st->print_raw_cr("\t<<no stack trace available>>");
      return;
    }
    BacktraceIterator iter(result, THREAD);

    while (iter.repeat()) {
      BacktraceElement bte = iter.next(THREAD);
      print_stack_element_to_stream(st, bte._mirror, bte._method_id, bte._version, bte._bci, bte._name);
    }
    {
      // Call getCause() which doesn't necessarily return the _cause field.
      EXCEPTION_MARK;
      JavaValue cause(T_OBJECT);
      JavaCalls::call_virtual(&cause,
                              throwable,
                              throwable->klass(),
                              vmSymbols::getCause_name(),
                              vmSymbols::void_throwable_signature(),
                              THREAD);
      // Ignore any exceptions. we are in the middle of exception handling. Same as classic VM.
      if (HAS_PENDING_EXCEPTION) {
        CLEAR_PENDING_EXCEPTION;
        throwable = Handle();
      } else {
        throwable = Handle(THREAD, (oop) cause.get_jobject());
        if (throwable.not_null()) {
          st->print("Caused by: ");
          print(throwable(), st);
          st->cr();
        }
      }
    }
  }
}

/**
 * Print the throwable stack trace by calling the Java method java.lang.Throwable.printStackTrace().
 */
void java_lang_Throwable::java_printStackTrace(Handle throwable, TRAPS) {
  assert(throwable->is_a(SystemDictionary::Throwable_klass()), "Throwable instance expected");
  JavaValue result(T_VOID);
  JavaCalls::call_virtual(&result,
                          throwable,
                          SystemDictionary::Throwable_klass(),
                          vmSymbols::printStackTrace_name(),
                          vmSymbols::void_method_signature(),
                          THREAD);
}

void java_lang_Throwable::fill_in_stack_trace(Handle throwable, const methodHandle& method, TRAPS) {
  if (!StackTraceInThrowable) return;
  ResourceMark rm(THREAD);

  // Start out by clearing the backtrace for this object, in case the VM
  // runs out of memory while allocating the stack trace
  set_backtrace(throwable(), NULL);
  // Clear lazily constructed Java level stacktrace if refilling occurs
  // This is unnecessary in 1.7+ but harmless
  clear_stacktrace(throwable());

  int max_depth = MaxJavaStackTraceDepth;
  JavaThread* thread = (JavaThread*)THREAD;

  BacktraceBuilder bt(CHECK);

  // If there is no Java frame just return the method that was being called
  // with bci 0
  if (!thread->has_last_Java_frame()) {
    if (max_depth >= 1 && method() != NULL) {
      bt.push(method(), 0, CHECK);
      log_info(stacktrace)("%s, %d", throwable->klass()->external_name(), 1);
      set_depth(throwable(), 1);
      set_backtrace(throwable(), bt.backtrace());
    }
    return;
  }

  // Instead of using vframe directly, this version of fill_in_stack_trace
  // basically handles everything by hand. This significantly improved the
  // speed of this method call up to 28.5% on Solaris sparc. 27.1% on Windows.
  // See bug 6333838 for  more details.
  // The "ASSERT" here is to verify this method generates the exactly same stack
  // trace as utilizing vframe.
#ifdef ASSERT
  vframeStream st(thread);
#endif
  int total_count = 0;
  RegisterMap map(thread, false);
  int decode_offset = 0;
  CompiledMethod* nm = NULL;
  bool skip_fillInStackTrace_check = false;
  bool skip_throwableInit_check = false;
  bool skip_hidden = !ShowHiddenFrames;

  for (frame fr = thread->last_frame(); max_depth == 0 || max_depth != total_count;) {
    Method* method = NULL;
    int bci = 0;

    // Compiled java method case.
    if (decode_offset != 0) {
      DebugInfoReadStream stream(nm, decode_offset);
      decode_offset = stream.read_int();
      method = (Method*)nm->metadata_at(stream.read_int());
      bci = stream.read_bci();
    } else {
      if (fr.is_first_frame()) break;
      address pc = fr.pc();
      if (fr.is_interpreted_frame()) {
        address bcp = fr.interpreter_frame_bcp();
        method = fr.interpreter_frame_method();
        bci =  method->bci_from(bcp);
        fr = fr.sender(&map);
      } else {
        CodeBlob* cb = fr.cb();
        // HMMM QQQ might be nice to have frame return nm as NULL if cb is non-NULL
        // but non nmethod
        fr = fr.sender(&map);
        if (cb == NULL || !cb->is_compiled()) {
          continue;
        }
        nm = cb->as_compiled_method();
        if (nm->method()->is_native()) {
          method = nm->method();
          bci = 0;
        } else {
          PcDesc* pd = nm->pc_desc_at(pc);
          decode_offset = pd->scope_decode_offset();
          // if decode_offset is not equal to 0, it will execute the
          // "compiled java method case" at the beginning of the loop.
          continue;
        }
      }
    }
#ifdef ASSERT
    assert(st.method() == method && st.bci() == bci,
           "Wrong stack trace");
    st.next();
#endif

    // the format of the stacktrace will be:
    // - 1 or more fillInStackTrace frames for the exception class (skipped)
    // - 0 or more <init> methods for the exception class (skipped)
    // - rest of the stack

    if (!skip_fillInStackTrace_check) {
      if (method->name() == vmSymbols::fillInStackTrace_name() &&
          throwable->is_a(method->method_holder())) {
        continue;
      }
      else {
        skip_fillInStackTrace_check = true; // gone past them all
      }
    }
    if (!skip_throwableInit_check) {
      assert(skip_fillInStackTrace_check, "logic error in backtrace filtering");

      // skip <init> methods of the exception class and superclasses
      // This is simlar to classic VM.
      if (method->name() == vmSymbols::object_initializer_name() &&
          throwable->is_a(method->method_holder())) {
        continue;
      } else {
        // there are none or we've seen them all - either way stop checking
        skip_throwableInit_check = true;
      }
    }
    if (method->is_hidden()) {
      if (skip_hidden) {
        if (total_count == 0) {
          // The top frame will be hidden from the stack trace.
          bt.set_has_hidden_top_frame(CHECK);
        }
        continue;
      }
    }
    bt.push(method, bci, CHECK);
    total_count++;
  }

  log_info(stacktrace)("%s, %d", throwable->klass()->external_name(), total_count);

  // Put completed stack trace into throwable object
  set_backtrace(throwable(), bt.backtrace());
  set_depth(throwable(), total_count);
}

void java_lang_Throwable::fill_in_stack_trace(Handle throwable, const methodHandle& method) {
  // No-op if stack trace is disabled
  if (!StackTraceInThrowable) {
    return;
  }

  // Disable stack traces for some preallocated out of memory errors
  if (!Universe::should_fill_in_stack_trace(throwable)) {
    return;
  }

  PRESERVE_EXCEPTION_MARK;

  JavaThread* thread = JavaThread::active();
  fill_in_stack_trace(throwable, method, thread);
  // ignore exceptions thrown during stack trace filling
  CLEAR_PENDING_EXCEPTION;
}

void java_lang_Throwable::allocate_backtrace(Handle throwable, TRAPS) {
  // Allocate stack trace - backtrace is created but not filled in

  // No-op if stack trace is disabled
  if (!StackTraceInThrowable) return;
  BacktraceBuilder bt(CHECK);   // creates a backtrace
  set_backtrace(throwable(), bt.backtrace());
}


void java_lang_Throwable::fill_in_stack_trace_of_preallocated_backtrace(Handle throwable) {
  // Fill in stack trace into preallocated backtrace (no GC)

  // No-op if stack trace is disabled
  if (!StackTraceInThrowable) return;

  assert(throwable->is_a(SystemDictionary::Throwable_klass()), "sanity check");

  JavaThread* THREAD = JavaThread::current();

  objArrayHandle backtrace (THREAD, (objArrayOop)java_lang_Throwable::backtrace(throwable()));
  assert(backtrace.not_null(), "backtrace should have been preallocated");

  ResourceMark rm(THREAD);
  vframeStream st(THREAD);

  BacktraceBuilder bt(THREAD, backtrace);

  // Unlike fill_in_stack_trace we do not skip fillInStackTrace or throwable init
  // methods as preallocated errors aren't created by "java" code.

  // fill in as much stack trace as possible
  int chunk_count = 0;
  for (;!st.at_end(); st.next()) {
    bt.push(st.method(), st.bci(), CHECK);
    chunk_count++;

    // Bail-out for deep stacks
    if (chunk_count >= trace_chunk_size) break;
  }
  set_depth(throwable(), chunk_count);
  log_info(stacktrace)("%s, %d", throwable->klass()->external_name(), chunk_count);

  // We support the Throwable immutability protocol defined for Java 7.
  java_lang_Throwable::set_stacktrace(throwable(), java_lang_Throwable::unassigned_stacktrace());
  assert(java_lang_Throwable::unassigned_stacktrace() != NULL, "not initialized");
}

void java_lang_Throwable::get_stack_trace_elements(Handle throwable,
                                                   objArrayHandle stack_trace_array_h, TRAPS) {

  if (throwable.is_null() || stack_trace_array_h.is_null()) {
    THROW(vmSymbols::java_lang_NullPointerException());
  }

  assert(stack_trace_array_h->is_objArray(), "Stack trace array should be an array of StackTraceElenent");

  if (stack_trace_array_h->length() != depth(throwable())) {
    THROW(vmSymbols::java_lang_IndexOutOfBoundsException());
  }

  objArrayHandle result(THREAD, objArrayOop(backtrace(throwable())));
  BacktraceIterator iter(result, THREAD);

  int index = 0;
  while (iter.repeat()) {
    BacktraceElement bte = iter.next(THREAD);

    Handle stack_trace_element(THREAD, stack_trace_array_h->obj_at(index++));

    if (stack_trace_element.is_null()) {
      THROW(vmSymbols::java_lang_NullPointerException());
    }

    InstanceKlass* holder = InstanceKlass::cast(java_lang_Class::as_Klass(bte._mirror()));
    methodHandle method (THREAD, holder->method_with_orig_idnum(bte._method_id, bte._version));

    java_lang_StackTraceElement::fill_in(stack_trace_element, holder,
                                         method,
                                         bte._version,
                                         bte._bci,
                                         bte._name, CHECK);
  }
}

bool java_lang_Throwable::get_top_method_and_bci(oop throwable, Method** method, int* bci) {
  Thread* THREAD = Thread::current();
  objArrayHandle result(THREAD, objArrayOop(backtrace(throwable)));
  BacktraceIterator iter(result, THREAD);
  // No backtrace available.
  if (!iter.repeat()) return false;

  // If the exception happened in a frame that has been hidden, i.e.,
  // omitted from the back trace, we can not compute the message.
  oop hidden = ((objArrayOop)backtrace(throwable))->obj_at(trace_hidden_offset);
  if (hidden != NULL) {
    return false;
  }

  // Get first backtrace element.
  BacktraceElement bte = iter.next(THREAD);

  InstanceKlass* holder = InstanceKlass::cast(java_lang_Class::as_Klass(bte._mirror()));
  assert(holder != NULL, "first element should be non-null");
  Method* m = holder->method_with_orig_idnum(bte._method_id, bte._version);

  // Original version is no longer available.
  if (m == NULL || !version_matches(m, bte._version)) {
    return false;
  }

  *method = m;
  *bci = bte._bci;
  return true;
}

oop java_lang_StackTraceElement::create(const methodHandle& method, int bci, TRAPS) {
  // Allocate java.lang.StackTraceElement instance
  InstanceKlass* k = SystemDictionary::StackTraceElement_klass();
  assert(k != NULL, "must be loaded in 1.4+");
  if (k->should_be_initialized()) {
    k->initialize(CHECK_0);
  }

  Handle element = k->allocate_instance_handle(CHECK_0);

  int version = method->constants()->version();
  fill_in(element, method->method_holder(), method, version, bci, method->name(), CHECK_0);
  return element();
}

void java_lang_StackTraceElement::fill_in(Handle element,
                                          InstanceKlass* holder, const methodHandle& method,
                                          int version, int bci, Symbol* name, TRAPS) {
  assert(element->is_a(SystemDictionary::StackTraceElement_klass()), "sanity check");

  ResourceMark rm(THREAD);
  HandleMark hm(THREAD);

  // Fill in class name
  Handle java_class(THREAD, holder->java_mirror());
  oop classname = java_lang_Class::name(java_class, CHECK);
  java_lang_StackTraceElement::set_declaringClass(element(), classname);
  java_lang_StackTraceElement::set_declaringClassObject(element(), java_class());

  oop loader = holder->class_loader();
  if (loader != NULL) {
    oop loader_name = java_lang_ClassLoader::name(loader);
    if (loader_name != NULL)
      java_lang_StackTraceElement::set_classLoaderName(element(), loader_name);
  }

  // Fill in method name
  oop methodname = StringTable::intern(name, CHECK);
  java_lang_StackTraceElement::set_methodName(element(), methodname);

  // Fill in module name and version
  ModuleEntry* module = holder->module();
  if (module->is_named()) {
    oop module_name = StringTable::intern(module->name(), CHECK);
    java_lang_StackTraceElement::set_moduleName(element(), module_name);
    oop module_version;
    if (module->version() != NULL) {
      module_version = StringTable::intern(module->version(), CHECK);
    } else {
      module_version = NULL;
    }
    java_lang_StackTraceElement::set_moduleVersion(element(), module_version);
  }

  if (method() == NULL || !version_matches(method(), version)) {
    // The method was redefined, accurate line number information isn't available
    java_lang_StackTraceElement::set_fileName(element(), NULL);
    java_lang_StackTraceElement::set_lineNumber(element(), -1);
  } else {
    // Fill in source file name and line number.
    Symbol* source = Backtrace::get_source_file_name(holder, version);
    oop source_file = java_lang_Class::source_file(java_class());
    if (source != NULL) {
      // Class was not redefined. We can trust its cache if set,
      // else we have to initialize it.
      if (source_file == NULL) {
        source_file = StringTable::intern(source, CHECK);
        java_lang_Class::set_source_file(java_class(), source_file);
      }
    } else {
      // Class was redefined. Dump the cache if it was set.
      if (source_file != NULL) {
        source_file = NULL;
        java_lang_Class::set_source_file(java_class(), source_file);
      }
    }
    java_lang_StackTraceElement::set_fileName(element(), source_file);

    int line_number = Backtrace::get_line_number(method(), bci);
    java_lang_StackTraceElement::set_lineNumber(element(), line_number);
  }
}

#if INCLUDE_JVMCI
void java_lang_StackTraceElement::decode(Handle mirror, methodHandle method, int bci, Symbol*& methodname, Symbol*& filename, int& line_number) {
  int method_id = method->orig_method_idnum();
  int cpref = method->name_index();
  decode(mirror, method_id, method->constants()->version(), bci, cpref, methodname, filename, line_number);
}

void java_lang_StackTraceElement::decode(Handle mirror, int method_id, int version, int bci, int cpref, Symbol*& methodname, Symbol*& filename, int& line_number) {
  // Fill in class name
  InstanceKlass* holder = InstanceKlass::cast(java_lang_Class::as_Klass(mirror()));
  Method* method = holder->method_with_orig_idnum(method_id, version);

  // The method can be NULL if the requested class version is gone
  Symbol* sym = (method != NULL) ? method->name() : holder->constants()->symbol_at(cpref);

  // Fill in method name
  methodname = sym;

  if (!version_matches(method, version)) {
    // If the method was redefined, accurate line number information isn't available
    filename = NULL;
    line_number = -1;
  } else {
    // Fill in source file name and line number.
    // Use a specific ik version as a holder since the mirror might
    // refer to a version that is now obsolete and no longer accessible
    // via the previous versions list.
    holder = holder->get_klass_version(version);
    assert(holder != NULL, "sanity check");
    filename = holder->source_file_name();
    line_number = Backtrace::get_line_number(method, bci);
  }
}
#endif // INCLUDE_JVMCI

Method* java_lang_StackFrameInfo::get_method(Handle stackFrame, InstanceKlass* holder, TRAPS) {
  HandleMark hm(THREAD);
  Handle mname(THREAD, stackFrame->obj_field(_memberName_offset));
  Method* method = (Method*)java_lang_invoke_MemberName::vmtarget(mname());
  // we should expand MemberName::name when Throwable uses StackTrace
  // MethodHandles::expand_MemberName(mname, MethodHandles::_suppress_defc|MethodHandles::_suppress_type, CHECK_NULL);
  return method;
}

void java_lang_StackFrameInfo::set_method_and_bci(Handle stackFrame, const methodHandle& method, int bci, TRAPS) {
  // set Method* or mid/cpref
  HandleMark hm(THREAD);
  Handle mname(Thread::current(), stackFrame->obj_field(_memberName_offset));
  InstanceKlass* ik = method->method_holder();
  CallInfo info(method(), ik, CHECK);
  MethodHandles::init_method_MemberName(mname, info);
  // set bci
  java_lang_StackFrameInfo::set_bci(stackFrame(), bci);
  // method may be redefined; store the version
  int version = method->constants()->version();
  assert((jushort)version == version, "version should be short");
  java_lang_StackFrameInfo::set_version(stackFrame(), (short)version);
}

void java_lang_StackFrameInfo::to_stack_trace_element(Handle stackFrame, Handle stack_trace_element, TRAPS) {
  ResourceMark rm(THREAD);
  HandleMark hm(THREAD);
  Handle mname(THREAD, stackFrame->obj_field(java_lang_StackFrameInfo::_memberName_offset));
  Klass* clazz = java_lang_Class::as_Klass(java_lang_invoke_MemberName::clazz(mname()));
  InstanceKlass* holder = InstanceKlass::cast(clazz);
  Method* method = java_lang_StackFrameInfo::get_method(stackFrame, holder, CHECK);

  short version = stackFrame->short_field(_version_offset);
  int bci = stackFrame->int_field(_bci_offset);
  Symbol* name = method->name();
  java_lang_StackTraceElement::fill_in(stack_trace_element, holder, methodHandle(THREAD, method),
                                       version, bci, name, CHECK);
}

#define STACKFRAMEINFO_FIELDS_DO(macro) \
  macro(_memberName_offset,     k, "memberName",  object_signature, false); \
  macro(_bci_offset,            k, "bci",         int_signature,    false)

void java_lang_StackFrameInfo::compute_offsets() {
  InstanceKlass* k = SystemDictionary::StackFrameInfo_klass();
  STACKFRAMEINFO_FIELDS_DO(FIELD_COMPUTE_OFFSET);
  STACKFRAMEINFO_INJECTED_FIELDS(INJECTED_FIELD_COMPUTE_OFFSET);
}

#if INCLUDE_CDS
void java_lang_StackFrameInfo::serialize_offsets(SerializeClosure* f) {
  STACKFRAMEINFO_FIELDS_DO(FIELD_SERIALIZE_OFFSET);
  STACKFRAMEINFO_INJECTED_FIELDS(INJECTED_FIELD_SERIALIZE_OFFSET);
}
#endif

#define LIVESTACKFRAMEINFO_FIELDS_DO(macro) \
  macro(_monitors_offset,   k, "monitors",    object_array_signature, false); \
  macro(_locals_offset,     k, "locals",      object_array_signature, false); \
  macro(_operands_offset,   k, "operands",    object_array_signature, false); \
  macro(_mode_offset,       k, "mode",        int_signature,          false)

void java_lang_LiveStackFrameInfo::compute_offsets() {
  InstanceKlass* k = SystemDictionary::LiveStackFrameInfo_klass();
  LIVESTACKFRAMEINFO_FIELDS_DO(FIELD_COMPUTE_OFFSET);
}

#if INCLUDE_CDS
void java_lang_LiveStackFrameInfo::serialize_offsets(SerializeClosure* f) {
  LIVESTACKFRAMEINFO_FIELDS_DO(FIELD_SERIALIZE_OFFSET);
}
#endif

#define ACCESSIBLEOBJECT_FIELDS_DO(macro) \
  macro(override_offset, k, "override", bool_signature, false)

void java_lang_reflect_AccessibleObject::compute_offsets() {
  InstanceKlass* k = SystemDictionary::reflect_AccessibleObject_klass();
  ACCESSIBLEOBJECT_FIELDS_DO(FIELD_COMPUTE_OFFSET);
}

#if INCLUDE_CDS
void java_lang_reflect_AccessibleObject::serialize_offsets(SerializeClosure* f) {
  ACCESSIBLEOBJECT_FIELDS_DO(FIELD_SERIALIZE_OFFSET);
}
#endif

jboolean java_lang_reflect_AccessibleObject::override(oop reflect) {
  assert(Universe::is_fully_initialized(), "Need to find another solution to the reflection problem");
  return (jboolean) reflect->bool_field(override_offset);
}

void java_lang_reflect_AccessibleObject::set_override(oop reflect, jboolean value) {
  assert(Universe::is_fully_initialized(), "Need to find another solution to the reflection problem");
  reflect->bool_field_put(override_offset, (int) value);
}

#define METHOD_FIELDS_DO(macro) \
  macro(clazz_offset,          k, vmSymbols::clazz_name(),          class_signature,       false); \
  macro(name_offset,           k, vmSymbols::name_name(),           string_signature,      false); \
  macro(returnType_offset,     k, vmSymbols::returnType_name(),     class_signature,       false); \
  macro(parameterTypes_offset, k, vmSymbols::parameterTypes_name(), class_array_signature, false); \
  macro(exceptionTypes_offset, k, vmSymbols::exceptionTypes_name(), class_array_signature, false); \
  macro(slot_offset,           k, vmSymbols::slot_name(),           int_signature,         false); \
  macro(modifiers_offset,      k, vmSymbols::modifiers_name(),      int_signature,         false); \
  macro(signature_offset,             k, vmSymbols::signature_name(),             string_signature,     false); \
  macro(annotations_offset,           k, vmSymbols::annotations_name(),           byte_array_signature, false); \
  macro(parameter_annotations_offset, k, vmSymbols::parameter_annotations_name(), byte_array_signature, false); \
  macro(annotation_default_offset,    k, vmSymbols::annotation_default_name(),    byte_array_signature, false);

void java_lang_reflect_Method::compute_offsets() {
  InstanceKlass* k = SystemDictionary::reflect_Method_klass();
  METHOD_FIELDS_DO(FIELD_COMPUTE_OFFSET);
}

#if INCLUDE_CDS
void java_lang_reflect_Method::serialize_offsets(SerializeClosure* f) {
  METHOD_FIELDS_DO(FIELD_SERIALIZE_OFFSET);
}
#endif

Handle java_lang_reflect_Method::create(TRAPS) {
  assert(Universe::is_fully_initialized(), "Need to find another solution to the reflection problem");
  Klass* klass = SystemDictionary::reflect_Method_klass();
  // This class is eagerly initialized during VM initialization, since we keep a refence
  // to one of the methods
  assert(InstanceKlass::cast(klass)->is_initialized(), "must be initialized");
  return InstanceKlass::cast(klass)->allocate_instance_handle(THREAD);
}

oop java_lang_reflect_Method::clazz(oop reflect) {
  assert(Universe::is_fully_initialized(), "Need to find another solution to the reflection problem");
  return reflect->obj_field(clazz_offset);
}

void java_lang_reflect_Method::set_clazz(oop reflect, oop value) {
  assert(Universe::is_fully_initialized(), "Need to find another solution to the reflection problem");
   reflect->obj_field_put(clazz_offset, value);
}

int java_lang_reflect_Method::slot(oop reflect) {
  assert(Universe::is_fully_initialized(), "Need to find another solution to the reflection problem");
  return reflect->int_field(slot_offset);
}

void java_lang_reflect_Method::set_slot(oop reflect, int value) {
  assert(Universe::is_fully_initialized(), "Need to find another solution to the reflection problem");
  reflect->int_field_put(slot_offset, value);
}

void java_lang_reflect_Method::set_name(oop method, oop value) {
  assert(Universe::is_fully_initialized(), "Need to find another solution to the reflection problem");
  method->obj_field_put(name_offset, value);
}

oop java_lang_reflect_Method::return_type(oop method) {
  assert(Universe::is_fully_initialized(), "Need to find another solution to the reflection problem");
  return method->obj_field(returnType_offset);
}

void java_lang_reflect_Method::set_return_type(oop method, oop value) {
  assert(Universe::is_fully_initialized(), "Need to find another solution to the reflection problem");
  method->obj_field_put(returnType_offset, value);
}

oop java_lang_reflect_Method::parameter_types(oop method) {
  assert(Universe::is_fully_initialized(), "Need to find another solution to the reflection problem");
  return method->obj_field(parameterTypes_offset);
}

void java_lang_reflect_Method::set_parameter_types(oop method, oop value) {
  assert(Universe::is_fully_initialized(), "Need to find another solution to the reflection problem");
  method->obj_field_put(parameterTypes_offset, value);
}

void java_lang_reflect_Method::set_exception_types(oop method, oop value) {
  assert(Universe::is_fully_initialized(), "Need to find another solution to the reflection problem");
  method->obj_field_put(exceptionTypes_offset, value);
}

void java_lang_reflect_Method::set_modifiers(oop method, int value) {
  assert(Universe::is_fully_initialized(), "Need to find another solution to the reflection problem");
  method->int_field_put(modifiers_offset, value);
}

void java_lang_reflect_Method::set_signature(oop method, oop value) {
  assert(Universe::is_fully_initialized(), "Need to find another solution to the reflection problem");
  method->obj_field_put(signature_offset, value);
}

void java_lang_reflect_Method::set_annotations(oop method, oop value) {
  assert(Universe::is_fully_initialized(), "Need to find another solution to the reflection problem");
  method->obj_field_put(annotations_offset, value);
}

void java_lang_reflect_Method::set_parameter_annotations(oop method, oop value) {
  assert(Universe::is_fully_initialized(), "Need to find another solution to the reflection problem");
  method->obj_field_put(parameter_annotations_offset, value);
}

void java_lang_reflect_Method::set_annotation_default(oop method, oop value) {
  assert(Universe::is_fully_initialized(), "Need to find another solution to the reflection problem");
  method->obj_field_put(annotation_default_offset, value);
}

#define CONSTRUCTOR_FIELDS_DO(macro) \
  macro(clazz_offset,          k, vmSymbols::clazz_name(),          class_signature,       false); \
  macro(parameterTypes_offset, k, vmSymbols::parameterTypes_name(), class_array_signature, false); \
  macro(exceptionTypes_offset, k, vmSymbols::exceptionTypes_name(), class_array_signature, false); \
  macro(slot_offset,           k, vmSymbols::slot_name(),           int_signature,         false); \
  macro(modifiers_offset,      k, vmSymbols::modifiers_name(),      int_signature,         false); \
  macro(signature_offset,             k, vmSymbols::signature_name(),             string_signature,     false); \
  macro(annotations_offset,           k, vmSymbols::annotations_name(),           byte_array_signature, false); \
  macro(parameter_annotations_offset, k, vmSymbols::parameter_annotations_name(), byte_array_signature, false);

void java_lang_reflect_Constructor::compute_offsets() {
  InstanceKlass* k = SystemDictionary::reflect_Constructor_klass();
  CONSTRUCTOR_FIELDS_DO(FIELD_COMPUTE_OFFSET);
}

#if INCLUDE_CDS
void java_lang_reflect_Constructor::serialize_offsets(SerializeClosure* f) {
  CONSTRUCTOR_FIELDS_DO(FIELD_SERIALIZE_OFFSET);
}
#endif

Handle java_lang_reflect_Constructor::create(TRAPS) {
  assert(Universe::is_fully_initialized(), "Need to find another solution to the reflection problem");
  Symbol* name = vmSymbols::java_lang_reflect_Constructor();
  Klass* k = SystemDictionary::resolve_or_fail(name, true, CHECK_NH);
  InstanceKlass* ik = InstanceKlass::cast(k);
  // Ensure it is initialized
  ik->initialize(CHECK_NH);
  return ik->allocate_instance_handle(THREAD);
}

oop java_lang_reflect_Constructor::clazz(oop reflect) {
  assert(Universe::is_fully_initialized(), "Need to find another solution to the reflection problem");
  return reflect->obj_field(clazz_offset);
}

void java_lang_reflect_Constructor::set_clazz(oop reflect, oop value) {
  assert(Universe::is_fully_initialized(), "Need to find another solution to the reflection problem");
   reflect->obj_field_put(clazz_offset, value);
}

oop java_lang_reflect_Constructor::parameter_types(oop constructor) {
  assert(Universe::is_fully_initialized(), "Need to find another solution to the reflection problem");
  return constructor->obj_field(parameterTypes_offset);
}

void java_lang_reflect_Constructor::set_parameter_types(oop constructor, oop value) {
  assert(Universe::is_fully_initialized(), "Need to find another solution to the reflection problem");
  constructor->obj_field_put(parameterTypes_offset, value);
}

void java_lang_reflect_Constructor::set_exception_types(oop constructor, oop value) {
  assert(Universe::is_fully_initialized(), "Need to find another solution to the reflection problem");
  constructor->obj_field_put(exceptionTypes_offset, value);
}

int java_lang_reflect_Constructor::slot(oop reflect) {
  assert(Universe::is_fully_initialized(), "Need to find another solution to the reflection problem");
  return reflect->int_field(slot_offset);
}

void java_lang_reflect_Constructor::set_slot(oop reflect, int value) {
  assert(Universe::is_fully_initialized(), "Need to find another solution to the reflection problem");
  reflect->int_field_put(slot_offset, value);
}

void java_lang_reflect_Constructor::set_modifiers(oop constructor, int value) {
  assert(Universe::is_fully_initialized(), "Need to find another solution to the reflection problem");
  constructor->int_field_put(modifiers_offset, value);
}

void java_lang_reflect_Constructor::set_signature(oop constructor, oop value) {
  assert(Universe::is_fully_initialized(), "Need to find another solution to the reflection problem");
  constructor->obj_field_put(signature_offset, value);
}

void java_lang_reflect_Constructor::set_annotations(oop constructor, oop value) {
  assert(Universe::is_fully_initialized(), "Need to find another solution to the reflection problem");
  constructor->obj_field_put(annotations_offset, value);
}

void java_lang_reflect_Constructor::set_parameter_annotations(oop method, oop value) {
  assert(Universe::is_fully_initialized(), "Need to find another solution to the reflection problem");
  method->obj_field_put(parameter_annotations_offset, value);
}

#define FIELD_FIELDS_DO(macro) \
  macro(clazz_offset,     k, vmSymbols::clazz_name(),     class_signature,  false); \
  macro(name_offset,      k, vmSymbols::name_name(),      string_signature, false); \
  macro(type_offset,      k, vmSymbols::type_name(),      class_signature,  false); \
  macro(slot_offset,      k, vmSymbols::slot_name(),      int_signature,    false); \
  macro(modifiers_offset, k, vmSymbols::modifiers_name(), int_signature,    false); \
  macro(signature_offset,        k, vmSymbols::signature_name(),        string_signature,     false); \
  macro(annotations_offset,      k, vmSymbols::annotations_name(),      byte_array_signature, false);

void java_lang_reflect_Field::compute_offsets() {
  InstanceKlass* k = SystemDictionary::reflect_Field_klass();
  FIELD_FIELDS_DO(FIELD_COMPUTE_OFFSET);
}

#if INCLUDE_CDS
void java_lang_reflect_Field::serialize_offsets(SerializeClosure* f) {
  FIELD_FIELDS_DO(FIELD_SERIALIZE_OFFSET);
}
#endif

Handle java_lang_reflect_Field::create(TRAPS) {
  assert(Universe::is_fully_initialized(), "Need to find another solution to the reflection problem");
  Symbol* name = vmSymbols::java_lang_reflect_Field();
  Klass* k = SystemDictionary::resolve_or_fail(name, true, CHECK_NH);
  InstanceKlass* ik = InstanceKlass::cast(k);
  // Ensure it is initialized
  ik->initialize(CHECK_NH);
  return ik->allocate_instance_handle(THREAD);
}

oop java_lang_reflect_Field::clazz(oop reflect) {
  assert(Universe::is_fully_initialized(), "Need to find another solution to the reflection problem");
  return reflect->obj_field(clazz_offset);
}

void java_lang_reflect_Field::set_clazz(oop reflect, oop value) {
  assert(Universe::is_fully_initialized(), "Need to find another solution to the reflection problem");
   reflect->obj_field_put(clazz_offset, value);
}

oop java_lang_reflect_Field::name(oop field) {
  assert(Universe::is_fully_initialized(), "Need to find another solution to the reflection problem");
  return field->obj_field(name_offset);
}

void java_lang_reflect_Field::set_name(oop field, oop value) {
  assert(Universe::is_fully_initialized(), "Need to find another solution to the reflection problem");
  field->obj_field_put(name_offset, value);
}

oop java_lang_reflect_Field::type(oop field) {
  assert(Universe::is_fully_initialized(), "Need to find another solution to the reflection problem");
  return field->obj_field(type_offset);
}

void java_lang_reflect_Field::set_type(oop field, oop value) {
  assert(Universe::is_fully_initialized(), "Need to find another solution to the reflection problem");
  field->obj_field_put(type_offset, value);
}

int java_lang_reflect_Field::slot(oop reflect) {
  assert(Universe::is_fully_initialized(), "Need to find another solution to the reflection problem");
  return reflect->int_field(slot_offset);
}

void java_lang_reflect_Field::set_slot(oop reflect, int value) {
  assert(Universe::is_fully_initialized(), "Need to find another solution to the reflection problem");
  reflect->int_field_put(slot_offset, value);
}

int java_lang_reflect_Field::modifiers(oop field) {
  assert(Universe::is_fully_initialized(), "Need to find another solution to the reflection problem");
  return field->int_field(modifiers_offset);
}

void java_lang_reflect_Field::set_modifiers(oop field, int value) {
  assert(Universe::is_fully_initialized(), "Need to find another solution to the reflection problem");
  field->int_field_put(modifiers_offset, value);
}

void java_lang_reflect_Field::set_signature(oop field, oop value) {
  assert(Universe::is_fully_initialized(), "Need to find another solution to the reflection problem");
  field->obj_field_put(signature_offset, value);
}

void java_lang_reflect_Field::set_annotations(oop field, oop value) {
  assert(Universe::is_fully_initialized(), "Need to find another solution to the reflection problem");
  field->obj_field_put(annotations_offset, value);
}

#define CONSTANTPOOL_FIELDS_DO(macro) \
  macro(_oop_offset, k, "constantPoolOop", object_signature, false)

void reflect_ConstantPool::compute_offsets() {
  InstanceKlass* k = SystemDictionary::reflect_ConstantPool_klass();
  // The field is called ConstantPool* in the sun.reflect.ConstantPool class.
  CONSTANTPOOL_FIELDS_DO(FIELD_COMPUTE_OFFSET);
}

#if INCLUDE_CDS
void reflect_ConstantPool::serialize_offsets(SerializeClosure* f) {
  CONSTANTPOOL_FIELDS_DO(FIELD_SERIALIZE_OFFSET);
}
#endif

#define PARAMETER_FIELDS_DO(macro) \
  macro(name_offset,        k, vmSymbols::name_name(),        string_signature, false); \
  macro(modifiers_offset,   k, vmSymbols::modifiers_name(),   int_signature,    false); \
  macro(index_offset,       k, vmSymbols::index_name(),       int_signature,    false); \
  macro(executable_offset,  k, vmSymbols::executable_name(),  executable_signature, false)

void java_lang_reflect_Parameter::compute_offsets() {
  InstanceKlass* k = SystemDictionary::reflect_Parameter_klass();
  PARAMETER_FIELDS_DO(FIELD_COMPUTE_OFFSET);
}

#if INCLUDE_CDS
void java_lang_reflect_Parameter::serialize_offsets(SerializeClosure* f) {
  PARAMETER_FIELDS_DO(FIELD_SERIALIZE_OFFSET);
}
#endif

Handle java_lang_reflect_Parameter::create(TRAPS) {
  assert(Universe::is_fully_initialized(), "Need to find another solution to the reflection problem");
  Symbol* name = vmSymbols::java_lang_reflect_Parameter();
  Klass* k = SystemDictionary::resolve_or_fail(name, true, CHECK_NH);
  InstanceKlass* ik = InstanceKlass::cast(k);
  // Ensure it is initialized
  ik->initialize(CHECK_NH);
  return ik->allocate_instance_handle(THREAD);
}

oop java_lang_reflect_Parameter::name(oop param) {
  assert(Universe::is_fully_initialized(), "Need to find another solution to the reflection problem");
  return param->obj_field(name_offset);
}

void java_lang_reflect_Parameter::set_name(oop param, oop value) {
  assert(Universe::is_fully_initialized(), "Need to find another solution to the reflection problem");
  param->obj_field_put(name_offset, value);
}

int java_lang_reflect_Parameter::modifiers(oop param) {
  assert(Universe::is_fully_initialized(), "Need to find another solution to the reflection problem");
  return param->int_field(modifiers_offset);
}

void java_lang_reflect_Parameter::set_modifiers(oop param, int value) {
  assert(Universe::is_fully_initialized(), "Need to find another solution to the reflection problem");
  param->int_field_put(modifiers_offset, value);
}

int java_lang_reflect_Parameter::index(oop param) {
  assert(Universe::is_fully_initialized(), "Need to find another solution to the reflection problem");
  return param->int_field(index_offset);
}

void java_lang_reflect_Parameter::set_index(oop param, int value) {
  assert(Universe::is_fully_initialized(), "Need to find another solution to the reflection problem");
  param->int_field_put(index_offset, value);
}

oop java_lang_reflect_Parameter::executable(oop param) {
  assert(Universe::is_fully_initialized(), "Need to find another solution to the reflection problem");
  return param->obj_field(executable_offset);
}

void java_lang_reflect_Parameter::set_executable(oop param, oop value) {
  assert(Universe::is_fully_initialized(), "Need to find another solution to the reflection problem");
  param->obj_field_put(executable_offset, value);
}


int java_lang_Module::loader_offset;
int java_lang_Module::name_offset;
int java_lang_Module::_module_entry_offset = -1;

Handle java_lang_Module::create(Handle loader, Handle module_name, TRAPS) {
  assert(Universe::is_fully_initialized(), "Need to find another solution to the reflection problem");
  return JavaCalls::construct_new_instance(SystemDictionary::Module_klass(),
                          vmSymbols::java_lang_module_init_signature(),
                          loader, module_name, CHECK_NH);
}

#define MODULE_FIELDS_DO(macro) \
  macro(loader_offset,  k, vmSymbols::loader_name(),  classloader_signature, false); \
  macro(name_offset,    k, vmSymbols::name_name(),    string_signature,      false)

void java_lang_Module::compute_offsets() {
  InstanceKlass* k = SystemDictionary::Module_klass();
  MODULE_FIELDS_DO(FIELD_COMPUTE_OFFSET);
  MODULE_INJECTED_FIELDS(INJECTED_FIELD_COMPUTE_OFFSET);
}

#if INCLUDE_CDS
void java_lang_Module::serialize_offsets(SerializeClosure* f) {
  MODULE_FIELDS_DO(FIELD_SERIALIZE_OFFSET);
  MODULE_INJECTED_FIELDS(INJECTED_FIELD_SERIALIZE_OFFSET);
}
#endif

oop java_lang_Module::loader(oop module) {
  assert(Universe::is_fully_initialized(), "Need to find another solution to the reflection problem");
  return module->obj_field(loader_offset);
}

void java_lang_Module::set_loader(oop module, oop value) {
  assert(Universe::is_fully_initialized(), "Need to find another solution to the reflection problem");
  module->obj_field_put(loader_offset, value);
}

oop java_lang_Module::name(oop module) {
  assert(Universe::is_fully_initialized(), "Need to find another solution to the reflection problem");
  return module->obj_field(name_offset);
}

void java_lang_Module::set_name(oop module, oop value) {
  assert(Universe::is_fully_initialized(), "Need to find another solution to the reflection problem");
  module->obj_field_put(name_offset, value);
}

ModuleEntry* java_lang_Module::module_entry(oop module) {
  assert(_module_entry_offset != -1, "Uninitialized module_entry_offset");
  assert(module != NULL, "module can't be null");
  assert(oopDesc::is_oop(module), "module must be oop");

  ModuleEntry* module_entry = (ModuleEntry*)module->address_field(_module_entry_offset);
  if (module_entry == NULL) {
    // If the inject field containing the ModuleEntry* is null then return the
    // class loader's unnamed module.
    oop loader = java_lang_Module::loader(module);
    Handle h_loader = Handle(Thread::current(), loader);
    ClassLoaderData* loader_cld = SystemDictionary::register_loader(h_loader);
    return loader_cld->unnamed_module();
  }
  return module_entry;
}

void java_lang_Module::set_module_entry(oop module, ModuleEntry* module_entry) {
  assert(_module_entry_offset != -1, "Uninitialized module_entry_offset");
  assert(module != NULL, "module can't be null");
  assert(oopDesc::is_oop(module), "module must be oop");
  module->address_field_put(_module_entry_offset, (address)module_entry);
}

Handle reflect_ConstantPool::create(TRAPS) {
  assert(Universe::is_fully_initialized(), "Need to find another solution to the reflection problem");
  InstanceKlass* k = SystemDictionary::reflect_ConstantPool_klass();
  // Ensure it is initialized
  k->initialize(CHECK_NH);
  return k->allocate_instance_handle(THREAD);
}


void reflect_ConstantPool::set_cp(oop reflect, ConstantPool* value) {
  assert(Universe::is_fully_initialized(), "Need to find another solution to the reflection problem");
  oop mirror = value->pool_holder()->java_mirror();
  // Save the mirror to get back the constant pool.
  reflect->obj_field_put(_oop_offset, mirror);
}

ConstantPool* reflect_ConstantPool::get_cp(oop reflect) {
  assert(Universe::is_fully_initialized(), "Need to find another solution to the reflection problem");

  oop mirror = reflect->obj_field(_oop_offset);
  Klass* k = java_lang_Class::as_Klass(mirror);
  assert(k->is_instance_klass(), "Must be");

  // Get the constant pool back from the klass.  Since class redefinition
  // merges the new constant pool into the old, this is essentially the
  // same constant pool as the original.  If constant pool merging is
  // no longer done in the future, this will have to change to save
  // the original.
  return InstanceKlass::cast(k)->constants();
}

#define UNSAFESTATICFIELDACCESSORIMPL_FIELDS_DO(macro) \
  macro(_base_offset, k, "base", object_signature, false)

void reflect_UnsafeStaticFieldAccessorImpl::compute_offsets() {
  InstanceKlass* k = SystemDictionary::reflect_UnsafeStaticFieldAccessorImpl_klass();
  UNSAFESTATICFIELDACCESSORIMPL_FIELDS_DO(FIELD_COMPUTE_OFFSET);
}

#if INCLUDE_CDS
void reflect_UnsafeStaticFieldAccessorImpl::serialize_offsets(SerializeClosure* f) {
  UNSAFESTATICFIELDACCESSORIMPL_FIELDS_DO(FIELD_SERIALIZE_OFFSET);
}
#endif

oop java_lang_boxing_object::initialize_and_allocate(BasicType type, TRAPS) {
  Klass* k = SystemDictionary::box_klass(type);
  if (k == NULL)  return NULL;
  InstanceKlass* ik = InstanceKlass::cast(k);
  if (!ik->is_initialized())  ik->initialize(CHECK_0);
  return ik->allocate_instance(THREAD);
}


oop java_lang_boxing_object::create(BasicType type, jvalue* value, TRAPS) {
  oop box = initialize_and_allocate(type, CHECK_0);
  if (box == NULL)  return NULL;
  switch (type) {
    case T_BOOLEAN:
      box->bool_field_put(value_offset, value->z);
      break;
    case T_CHAR:
      box->char_field_put(value_offset, value->c);
      break;
    case T_FLOAT:
      box->float_field_put(value_offset, value->f);
      break;
    case T_DOUBLE:
      box->double_field_put(long_value_offset, value->d);
      break;
    case T_BYTE:
      box->byte_field_put(value_offset, value->b);
      break;
    case T_SHORT:
      box->short_field_put(value_offset, value->s);
      break;
    case T_INT:
      box->int_field_put(value_offset, value->i);
      break;
    case T_LONG:
      box->long_field_put(long_value_offset, value->j);
      break;
    default:
      return NULL;
  }
  return box;
}


BasicType java_lang_boxing_object::basic_type(oop box) {
  if (box == NULL)  return T_ILLEGAL;
  BasicType type = SystemDictionary::box_klass_type(box->klass());
  if (type == T_OBJECT)         // 'unknown' value returned by SD::bkt
    return T_ILLEGAL;
  return type;
}


BasicType java_lang_boxing_object::get_value(oop box, jvalue* value) {
  BasicType type = SystemDictionary::box_klass_type(box->klass());
  switch (type) {
  case T_BOOLEAN:
    value->z = box->bool_field(value_offset);
    break;
  case T_CHAR:
    value->c = box->char_field(value_offset);
    break;
  case T_FLOAT:
    value->f = box->float_field(value_offset);
    break;
  case T_DOUBLE:
    value->d = box->double_field(long_value_offset);
    break;
  case T_BYTE:
    value->b = box->byte_field(value_offset);
    break;
  case T_SHORT:
    value->s = box->short_field(value_offset);
    break;
  case T_INT:
    value->i = box->int_field(value_offset);
    break;
  case T_LONG:
    value->j = box->long_field(long_value_offset);
    break;
  default:
    return T_ILLEGAL;
  } // end switch
  return type;
}


BasicType java_lang_boxing_object::set_value(oop box, jvalue* value) {
  BasicType type = SystemDictionary::box_klass_type(box->klass());
  switch (type) {
  case T_BOOLEAN:
    box->bool_field_put(value_offset, value->z);
    break;
  case T_CHAR:
    box->char_field_put(value_offset, value->c);
    break;
  case T_FLOAT:
    box->float_field_put(value_offset, value->f);
    break;
  case T_DOUBLE:
    box->double_field_put(long_value_offset, value->d);
    break;
  case T_BYTE:
    box->byte_field_put(value_offset, value->b);
    break;
  case T_SHORT:
    box->short_field_put(value_offset, value->s);
    break;
  case T_INT:
    box->int_field_put(value_offset, value->i);
    break;
  case T_LONG:
    box->long_field_put(long_value_offset, value->j);
    break;
  default:
    return T_ILLEGAL;
  } // end switch
  return type;
}


void java_lang_boxing_object::print(BasicType type, jvalue* value, outputStream* st) {
  switch (type) {
  case T_BOOLEAN:   st->print("%s", value->z ? "true" : "false");   break;
  case T_CHAR:      st->print("%d", value->c);                      break;
  case T_BYTE:      st->print("%d", value->b);                      break;
  case T_SHORT:     st->print("%d", value->s);                      break;
  case T_INT:       st->print("%d", value->i);                      break;
  case T_LONG:      st->print(JLONG_FORMAT, value->j);              break;
  case T_FLOAT:     st->print("%f", value->f);                      break;
  case T_DOUBLE:    st->print("%lf", value->d);                     break;
  default:          st->print("type %d?", type);                    break;
  }
}

// Support for java_lang_ref_Reference

bool java_lang_ref_Reference::is_referent_field(oop obj, ptrdiff_t offset) {
  assert(obj != NULL, "sanity");
  if (offset != java_lang_ref_Reference::referent_offset) {
    return false;
  }

  Klass* k = obj->klass();
  if (!k->is_instance_klass()) {
    return false;
  }

  InstanceKlass* ik = InstanceKlass::cast(obj->klass());
  bool is_reference = ik->reference_type() != REF_NONE;
  assert(!is_reference || ik->is_subclass_of(SystemDictionary::Reference_klass()), "sanity");
  return is_reference;
}

// Support for java_lang_ref_SoftReference
//

#define SOFTREFERENCE_FIELDS_DO(macro) \
  macro(timestamp_offset,    k, "timestamp", long_signature, false); \
  macro(static_clock_offset, k, "clock",     long_signature, true)

void java_lang_ref_SoftReference::compute_offsets() {
  InstanceKlass* k = SystemDictionary::SoftReference_klass();
  SOFTREFERENCE_FIELDS_DO(FIELD_COMPUTE_OFFSET);
}

#if INCLUDE_CDS
void java_lang_ref_SoftReference::serialize_offsets(SerializeClosure* f) {
  SOFTREFERENCE_FIELDS_DO(FIELD_SERIALIZE_OFFSET);
}
#endif

jlong java_lang_ref_SoftReference::timestamp(oop ref) {
  return ref->long_field(timestamp_offset);
}

jlong java_lang_ref_SoftReference::clock() {
  InstanceKlass* ik = SystemDictionary::SoftReference_klass();
  oop base = ik->static_field_base_raw();
  return base->long_field(static_clock_offset);
}

void java_lang_ref_SoftReference::set_clock(jlong value) {
  InstanceKlass* ik = SystemDictionary::SoftReference_klass();
  oop base = ik->static_field_base_raw();
  base->long_field_put(static_clock_offset, value);
}

// Support for java_lang_invoke_DirectMethodHandle

int java_lang_invoke_DirectMethodHandle::_member_offset;

oop java_lang_invoke_DirectMethodHandle::member(oop dmh) {
  oop member_name = NULL;
  assert(oopDesc::is_oop(dmh) && java_lang_invoke_DirectMethodHandle::is_instance(dmh),
         "a DirectMethodHandle oop is expected");
  return dmh->obj_field(member_offset_in_bytes());
}

#define DIRECTMETHODHANDLE_FIELDS_DO(macro) \
  macro(_member_offset, k, "member", java_lang_invoke_MemberName_signature, false)

void java_lang_invoke_DirectMethodHandle::compute_offsets() {
  InstanceKlass* k = SystemDictionary::DirectMethodHandle_klass();
  DIRECTMETHODHANDLE_FIELDS_DO(FIELD_COMPUTE_OFFSET);
}

#if INCLUDE_CDS
void java_lang_invoke_DirectMethodHandle::serialize_offsets(SerializeClosure* f) {
  DIRECTMETHODHANDLE_FIELDS_DO(FIELD_SERIALIZE_OFFSET);
}
#endif

// Support for java_lang_invoke_MethodHandle

int java_lang_invoke_MethodHandle::_type_offset;
int java_lang_invoke_MethodHandle::_form_offset;

int java_lang_invoke_MemberName::_clazz_offset;
int java_lang_invoke_MemberName::_name_offset;
int java_lang_invoke_MemberName::_type_offset;
int java_lang_invoke_MemberName::_flags_offset;
int java_lang_invoke_MemberName::_method_offset;
int java_lang_invoke_MemberName::_vmindex_offset;

int java_lang_invoke_ResolvedMethodName::_vmtarget_offset;
int java_lang_invoke_ResolvedMethodName::_vmholder_offset;

int java_lang_invoke_LambdaForm::_vmentry_offset;

#define METHODHANDLE_FIELDS_DO(macro) \
  macro(_type_offset, k, vmSymbols::type_name(), java_lang_invoke_MethodType_signature, false); \
  macro(_form_offset, k, "form",                 java_lang_invoke_LambdaForm_signature, false)

void java_lang_invoke_MethodHandle::compute_offsets() {
  InstanceKlass* k = SystemDictionary::MethodHandle_klass();
  METHODHANDLE_FIELDS_DO(FIELD_COMPUTE_OFFSET);
}

#if INCLUDE_CDS
void java_lang_invoke_MethodHandle::serialize_offsets(SerializeClosure* f) {
  METHODHANDLE_FIELDS_DO(FIELD_SERIALIZE_OFFSET);
}
#endif

#define MEMBERNAME_FIELDS_DO(macro) \
  macro(_clazz_offset,   k, vmSymbols::clazz_name(),   class_signature,  false); \
  macro(_name_offset,    k, vmSymbols::name_name(),    string_signature, false); \
  macro(_type_offset,    k, vmSymbols::type_name(),    object_signature, false); \
  macro(_flags_offset,   k, vmSymbols::flags_name(),   int_signature,    false); \
  macro(_method_offset,  k, vmSymbols::method_name(),  java_lang_invoke_ResolvedMethodName_signature, false)

void java_lang_invoke_MemberName::compute_offsets() {
  InstanceKlass* k = SystemDictionary::MemberName_klass();
  MEMBERNAME_FIELDS_DO(FIELD_COMPUTE_OFFSET);
  MEMBERNAME_INJECTED_FIELDS(INJECTED_FIELD_COMPUTE_OFFSET);
}

#if INCLUDE_CDS
void java_lang_invoke_MemberName::serialize_offsets(SerializeClosure* f) {
  MEMBERNAME_FIELDS_DO(FIELD_SERIALIZE_OFFSET);
  MEMBERNAME_INJECTED_FIELDS(INJECTED_FIELD_SERIALIZE_OFFSET);
}
#endif

void java_lang_invoke_ResolvedMethodName::compute_offsets() {
  InstanceKlass* k = SystemDictionary::ResolvedMethodName_klass();
  assert(k != NULL, "jdk mismatch");
  RESOLVEDMETHOD_INJECTED_FIELDS(INJECTED_FIELD_COMPUTE_OFFSET);
}

#if INCLUDE_CDS
void java_lang_invoke_ResolvedMethodName::serialize_offsets(SerializeClosure* f) {
  RESOLVEDMETHOD_INJECTED_FIELDS(INJECTED_FIELD_SERIALIZE_OFFSET);
}
#endif

#define LAMBDAFORM_FIELDS_DO(macro) \
  macro(_vmentry_offset, k, "vmentry", java_lang_invoke_MemberName_signature, false)

void java_lang_invoke_LambdaForm::compute_offsets() {
  InstanceKlass* k = SystemDictionary::LambdaForm_klass();
  assert (k != NULL, "jdk mismatch");
  LAMBDAFORM_FIELDS_DO(FIELD_COMPUTE_OFFSET);
}

#if INCLUDE_CDS
void java_lang_invoke_LambdaForm::serialize_offsets(SerializeClosure* f) {
  LAMBDAFORM_FIELDS_DO(FIELD_SERIALIZE_OFFSET);
}
#endif

bool java_lang_invoke_LambdaForm::is_instance(oop obj) {
  return obj != NULL && is_subclass(obj->klass());
}


int java_lang_invoke_NativeEntryPoint::_addr_offset;
int java_lang_invoke_NativeEntryPoint::_name_offset;
int java_lang_invoke_NativeEntryPoint::_type_offset;

#define NEP_FIELDS_DO(macro) \
  macro(_addr_offset,  k, "addr", long_signature, false); \
  macro(_name_offset, k, "name", string_signature, false); \
  macro(_type_offset, k, "type", java_lang_invoke_MethodType_signature, false) \

bool java_lang_invoke_NativeEntryPoint::is_instance(oop obj) {
  return obj != NULL && is_subclass(obj->klass());
}

void java_lang_invoke_NativeEntryPoint::compute_offsets() {
  InstanceKlass* k = SystemDictionary::NativeEntryPoint_klass();
  NEP_FIELDS_DO(FIELD_COMPUTE_OFFSET);
}

#if INCLUDE_CDS
void java_lang_invoke_NativeEntryPoint::serialize_offsets(SerializeClosure* f) {
  NEP_FIELDS_DO(FIELD_SERIALIZE_OFFSET);
}
#endif

address java_lang_invoke_NativeEntryPoint::addr(oop entry) {
  return (address)entry->long_field(_addr_offset);
}

oop java_lang_invoke_NativeEntryPoint::name(oop entry) {
  return entry->obj_field(_name_offset);
}

oop java_lang_invoke_NativeEntryPoint::type(oop entry) {
  return entry->obj_field(_type_offset);
}

oop java_lang_invoke_MethodHandle::type(oop mh) {
  return mh->obj_field(_type_offset);
}

void java_lang_invoke_MethodHandle::set_type(oop mh, oop mtype) {
  mh->obj_field_put(_type_offset, mtype);
}

oop java_lang_invoke_MethodHandle::form(oop mh) {
  assert(_form_offset != 0, "");
  return mh->obj_field(_form_offset);
}

void java_lang_invoke_MethodHandle::set_form(oop mh, oop lform) {
  assert(_form_offset != 0, "");
  mh->obj_field_put(_form_offset, lform);
}

/// MemberName accessors

oop java_lang_invoke_MemberName::clazz(oop mname) {
  assert(is_instance(mname), "wrong type");
  return mname->obj_field(_clazz_offset);
}

void java_lang_invoke_MemberName::set_clazz(oop mname, oop clazz) {
  assert(is_instance(mname), "wrong type");
  mname->obj_field_put(_clazz_offset, clazz);
}

oop java_lang_invoke_MemberName::name(oop mname) {
  assert(is_instance(mname), "wrong type");
  return mname->obj_field(_name_offset);
}

void java_lang_invoke_MemberName::set_name(oop mname, oop name) {
  assert(is_instance(mname), "wrong type");
  mname->obj_field_put(_name_offset, name);
}

oop java_lang_invoke_MemberName::type(oop mname) {
  assert(is_instance(mname), "wrong type");
  return mname->obj_field(_type_offset);
}

void java_lang_invoke_MemberName::set_type(oop mname, oop type) {
  assert(is_instance(mname), "wrong type");
  mname->obj_field_put(_type_offset, type);
}

int java_lang_invoke_MemberName::flags(oop mname) {
  assert(is_instance(mname), "wrong type");
  return mname->int_field(_flags_offset);
}

void java_lang_invoke_MemberName::set_flags(oop mname, int flags) {
  assert(is_instance(mname), "wrong type");
  mname->int_field_put(_flags_offset, flags);
}


// Return vmtarget from ResolvedMethodName method field through indirection
Method* java_lang_invoke_MemberName::vmtarget(oop mname) {
  assert(is_instance(mname), "wrong type");
  oop method = mname->obj_field(_method_offset);
  return method == NULL ? NULL : java_lang_invoke_ResolvedMethodName::vmtarget(method);
}

bool java_lang_invoke_MemberName::is_method(oop mname) {
  assert(is_instance(mname), "must be MemberName");
  return (flags(mname) & (MN_IS_METHOD | MN_IS_CONSTRUCTOR)) > 0;
}

void java_lang_invoke_MemberName::set_method(oop mname, oop resolved_method) {
  assert(is_instance(mname), "wrong type");
  mname->obj_field_put(_method_offset, resolved_method);
}

intptr_t java_lang_invoke_MemberName::vmindex(oop mname) {
  assert(is_instance(mname), "wrong type");
  return (intptr_t) mname->address_field(_vmindex_offset);
}

void java_lang_invoke_MemberName::set_vmindex(oop mname, intptr_t index) {
  assert(is_instance(mname), "wrong type");
  mname->address_field_put(_vmindex_offset, (address) index);
}


Method* java_lang_invoke_ResolvedMethodName::vmtarget(oop resolved_method) {
  assert(is_instance(resolved_method), "wrong type");
  Method* m = (Method*)resolved_method->address_field(_vmtarget_offset);
  assert(m->is_method(), "must be");
  return m;
}

// Used by redefinition to change Method* to new Method* with same hash (name, signature)
void java_lang_invoke_ResolvedMethodName::set_vmtarget(oop resolved_method, Method* m) {
  assert(is_instance(resolved_method), "wrong type");
  resolved_method->address_field_put(_vmtarget_offset, (address)m);
}

void java_lang_invoke_ResolvedMethodName::set_vmholder(oop resolved_method, oop holder) {
  assert(is_instance(resolved_method), "wrong type");
  resolved_method->obj_field_put(_vmholder_offset, holder);
}

oop java_lang_invoke_ResolvedMethodName::find_resolved_method(const methodHandle& m, TRAPS) {
  const Method* method = m();

  // lookup ResolvedMethod oop in the table, or create a new one and intern it
  oop resolved_method = ResolvedMethodTable::find_method(method);
  if (resolved_method != NULL) {
    return resolved_method;
  }

  InstanceKlass* k = SystemDictionary::ResolvedMethodName_klass();
  if (!k->is_initialized()) {
    k->initialize(CHECK_NULL);
  }

  oop new_resolved_method = k->allocate_instance(CHECK_NULL);

  NoSafepointVerifier nsv;

  if (method->is_old()) {
    method = (method->is_deleted()) ? Universe::throw_no_such_method_error() :
                                      method->get_new_method();
  }

  InstanceKlass* holder = method->method_holder();

  set_vmtarget(new_resolved_method, const_cast<Method*>(method));
  // Add a reference to the loader (actually mirror because unsafe anonymous classes will not have
  // distinct loaders) to ensure the metadata is kept alive.
  // This mirror may be different than the one in clazz field.
  set_vmholder(new_resolved_method, holder->java_mirror());

  // Set flag in class to indicate this InstanceKlass has entries in the table
  // to avoid walking table during redefinition if none of the redefined classes
  // have any membernames in the table.
  holder->set_has_resolved_methods();

  return ResolvedMethodTable::add_method(method, Handle(THREAD, new_resolved_method));
}

oop java_lang_invoke_LambdaForm::vmentry(oop lform) {
  assert(is_instance(lform), "wrong type");
  return lform->obj_field(_vmentry_offset);
}


// Support for java_lang_invoke_MethodType

int java_lang_invoke_MethodType::_rtype_offset;
int java_lang_invoke_MethodType::_ptypes_offset;

#define METHODTYPE_FIELDS_DO(macro) \
  macro(_rtype_offset,  k, "rtype",  class_signature,       false); \
  macro(_ptypes_offset, k, "ptypes", class_array_signature, false)

void java_lang_invoke_MethodType::compute_offsets() {
  InstanceKlass* k = SystemDictionary::MethodType_klass();
  METHODTYPE_FIELDS_DO(FIELD_COMPUTE_OFFSET);
}

#if INCLUDE_CDS
void java_lang_invoke_MethodType::serialize_offsets(SerializeClosure* f) {
  METHODTYPE_FIELDS_DO(FIELD_SERIALIZE_OFFSET);
}
#endif

void java_lang_invoke_MethodType::print_signature(oop mt, outputStream* st) {
  st->print("(");
  objArrayOop pts = ptypes(mt);
  for (int i = 0, limit = pts->length(); i < limit; i++) {
    java_lang_Class::print_signature(pts->obj_at(i), st);
  }
  st->print(")");
  java_lang_Class::print_signature(rtype(mt), st);
}

Symbol* java_lang_invoke_MethodType::as_signature(oop mt, bool intern_if_not_found) {
  ResourceMark rm;
  stringStream buffer(128);
  print_signature(mt, &buffer);
  const char* sigstr =       buffer.base();
  int         siglen = (int) buffer.size();
  Symbol *name;
  if (!intern_if_not_found) {
    name = SymbolTable::probe(sigstr, siglen);
  } else {
    name = SymbolTable::new_symbol(sigstr, siglen);
  }
  return name;
}

bool java_lang_invoke_MethodType::equals(oop mt1, oop mt2) {
  if (mt1 == mt2)
    return true;
  if (rtype(mt1) != rtype(mt2))
    return false;
  if (ptype_count(mt1) != ptype_count(mt2))
    return false;
  for (int i = ptype_count(mt1) - 1; i >= 0; i--) {
    if (ptype(mt1, i) != ptype(mt2, i))
      return false;
  }
  return true;
}

oop java_lang_invoke_MethodType::rtype(oop mt) {
  assert(is_instance(mt), "must be a MethodType");
  return mt->obj_field(_rtype_offset);
}

objArrayOop java_lang_invoke_MethodType::ptypes(oop mt) {
  assert(is_instance(mt), "must be a MethodType");
  return (objArrayOop) mt->obj_field(_ptypes_offset);
}

oop java_lang_invoke_MethodType::ptype(oop mt, int idx) {
  return ptypes(mt)->obj_at(idx);
}

int java_lang_invoke_MethodType::ptype_count(oop mt) {
  return ptypes(mt)->length();
}

int java_lang_invoke_MethodType::ptype_slot_count(oop mt) {
  objArrayOop pts = ptypes(mt);
  int count = pts->length();
  int slots = 0;
  for (int i = 0; i < count; i++) {
    BasicType bt = java_lang_Class::as_BasicType(pts->obj_at(i));
    slots += type2size[bt];
  }
  return slots;
}

int java_lang_invoke_MethodType::rtype_slot_count(oop mt) {
  BasicType bt = java_lang_Class::as_BasicType(rtype(mt));
  return type2size[bt];
}


// Support for java_lang_invoke_CallSite

int java_lang_invoke_CallSite::_target_offset;
int java_lang_invoke_CallSite::_context_offset;

#define CALLSITE_FIELDS_DO(macro) \
  macro(_target_offset,  k, "target", java_lang_invoke_MethodHandle_signature, false); \
  macro(_context_offset, k, "context", java_lang_invoke_MethodHandleNatives_CallSiteContext_signature, false)

void java_lang_invoke_CallSite::compute_offsets() {
  InstanceKlass* k = SystemDictionary::CallSite_klass();
  CALLSITE_FIELDS_DO(FIELD_COMPUTE_OFFSET);
}

#if INCLUDE_CDS
void java_lang_invoke_CallSite::serialize_offsets(SerializeClosure* f) {
  CALLSITE_FIELDS_DO(FIELD_SERIALIZE_OFFSET);
}
#endif

oop java_lang_invoke_CallSite::context_no_keepalive(oop call_site) {
  assert(java_lang_invoke_CallSite::is_instance(call_site), "");

  oop dep_oop = call_site->obj_field_access<AS_NO_KEEPALIVE>(_context_offset);
  return dep_oop;
}

// Support for java_lang_invoke_MethodHandleNatives_CallSiteContext

int java_lang_invoke_MethodHandleNatives_CallSiteContext::_vmdependencies_offset;
int java_lang_invoke_MethodHandleNatives_CallSiteContext::_last_cleanup_offset;

void java_lang_invoke_MethodHandleNatives_CallSiteContext::compute_offsets() {
  InstanceKlass* k = SystemDictionary::Context_klass();
  CALLSITECONTEXT_INJECTED_FIELDS(INJECTED_FIELD_COMPUTE_OFFSET);
}

#if INCLUDE_CDS
void java_lang_invoke_MethodHandleNatives_CallSiteContext::serialize_offsets(SerializeClosure* f) {
  CALLSITECONTEXT_INJECTED_FIELDS(INJECTED_FIELD_SERIALIZE_OFFSET);
}
#endif

DependencyContext java_lang_invoke_MethodHandleNatives_CallSiteContext::vmdependencies(oop call_site) {
  assert(java_lang_invoke_MethodHandleNatives_CallSiteContext::is_instance(call_site), "");
  nmethodBucket* volatile* vmdeps_addr = (nmethodBucket* volatile*)call_site->field_addr(_vmdependencies_offset);
  volatile uint64_t* last_cleanup_addr = (volatile uint64_t*)call_site->field_addr(_last_cleanup_offset);
  DependencyContext dep_ctx(vmdeps_addr, last_cleanup_addr);
  return dep_ctx;
}

// Support for java_security_AccessControlContext

int java_security_AccessControlContext::_context_offset = 0;
int java_security_AccessControlContext::_privilegedContext_offset = 0;
int java_security_AccessControlContext::_isPrivileged_offset = 0;
int java_security_AccessControlContext::_isAuthorized_offset = -1;

#define ACCESSCONTROLCONTEXT_FIELDS_DO(macro) \
  macro(_context_offset,           k, "context",      protectiondomain_signature, false); \
  macro(_privilegedContext_offset, k, "privilegedContext", accesscontrolcontext_signature, false); \
  macro(_isPrivileged_offset,      k, "isPrivileged", bool_signature, false); \
  macro(_isAuthorized_offset,      k, "isAuthorized", bool_signature, false)

void java_security_AccessControlContext::compute_offsets() {
  assert(_isPrivileged_offset == 0, "offsets should be initialized only once");
  InstanceKlass* k = SystemDictionary::AccessControlContext_klass();
  ACCESSCONTROLCONTEXT_FIELDS_DO(FIELD_COMPUTE_OFFSET);
}

#if INCLUDE_CDS
void java_security_AccessControlContext::serialize_offsets(SerializeClosure* f) {
  ACCESSCONTROLCONTEXT_FIELDS_DO(FIELD_SERIALIZE_OFFSET);
}
#endif

oop java_security_AccessControlContext::create(objArrayHandle context, bool isPrivileged, Handle privileged_context, TRAPS) {
  assert(_isPrivileged_offset != 0, "offsets should have been initialized");
  // Ensure klass is initialized
  SystemDictionary::AccessControlContext_klass()->initialize(CHECK_0);
  // Allocate result
  oop result = SystemDictionary::AccessControlContext_klass()->allocate_instance(CHECK_0);
  // Fill in values
  result->obj_field_put(_context_offset, context());
  result->obj_field_put(_privilegedContext_offset, privileged_context());
  result->bool_field_put(_isPrivileged_offset, isPrivileged);
  // whitelist AccessControlContexts created by the JVM if present
  if (_isAuthorized_offset != -1) {
    result->bool_field_put(_isAuthorized_offset, true);
  }
  return result;
}


// Support for java_lang_ClassLoader

bool java_lang_ClassLoader::offsets_computed = false;
int  java_lang_ClassLoader::_loader_data_offset = -1;
int  java_lang_ClassLoader::parallelCapable_offset = -1;
int  java_lang_ClassLoader::name_offset = -1;
int  java_lang_ClassLoader::nameAndId_offset = -1;
int  java_lang_ClassLoader::unnamedModule_offset = -1;

ClassLoaderData* java_lang_ClassLoader::loader_data_acquire(oop loader) {
  assert(loader != NULL && oopDesc::is_oop(loader), "loader must be oop");
  return HeapAccess<MO_ACQUIRE>::load_at(loader, _loader_data_offset);
}

ClassLoaderData* java_lang_ClassLoader::loader_data_raw(oop loader) {
  assert(loader != NULL && oopDesc::is_oop(loader), "loader must be oop");
  return RawAccess<>::load_at(loader, _loader_data_offset);
}

void java_lang_ClassLoader::release_set_loader_data(oop loader, ClassLoaderData* new_data) {
  assert(loader != NULL && oopDesc::is_oop(loader), "loader must be oop");
  HeapAccess<MO_RELEASE>::store_at(loader, _loader_data_offset, new_data);
}

#define CLASSLOADER_FIELDS_DO(macro) \
  macro(parallelCapable_offset, k1, "parallelLockMap",      concurrenthashmap_signature, false); \
  macro(name_offset,            k1, vmSymbols::name_name(), string_signature, false); \
  macro(nameAndId_offset,       k1, "nameAndId",            string_signature, false); \
  macro(unnamedModule_offset,   k1, "unnamedModule",        module_signature, false); \
  macro(parent_offset,          k1, "parent",               classloader_signature, false)

void java_lang_ClassLoader::compute_offsets() {
  assert(!offsets_computed, "offsets should be initialized only once");
  offsets_computed = true;

  InstanceKlass* k1 = SystemDictionary::ClassLoader_klass();
  CLASSLOADER_FIELDS_DO(FIELD_COMPUTE_OFFSET);

  CLASSLOADER_INJECTED_FIELDS(INJECTED_FIELD_COMPUTE_OFFSET);
}

#if INCLUDE_CDS
void java_lang_ClassLoader::serialize_offsets(SerializeClosure* f) {
  CLASSLOADER_FIELDS_DO(FIELD_SERIALIZE_OFFSET);
  CLASSLOADER_INJECTED_FIELDS(INJECTED_FIELD_SERIALIZE_OFFSET);
}
#endif

oop java_lang_ClassLoader::parent(oop loader) {
  assert(is_instance(loader), "loader must be oop");
  return loader->obj_field(parent_offset);
}

// Returns the name field of this class loader.  If the name field has not
// been set, null will be returned.
oop java_lang_ClassLoader::name(oop loader) {
  assert(is_instance(loader), "loader must be oop");
  return loader->obj_field(name_offset);
}

// Returns the nameAndId field of this class loader. The format is
// as follows:
//   If the defining loader has a name explicitly set then '<loader-name>' @<id>
//   If the defining loader has no name then <qualified-class-name> @<id>
//   If built-in loader, then omit '@<id>' as there is only one instance.
// Use ClassLoader::loader_name_id() to obtain this String as a char*.
oop java_lang_ClassLoader::nameAndId(oop loader) {
  assert(is_instance(loader), "loader must be oop");
  return loader->obj_field(nameAndId_offset);
}

bool java_lang_ClassLoader::isAncestor(oop loader, oop cl) {
  assert(is_instance(loader), "loader must be oop");
  assert(cl == NULL || is_instance(cl), "cl argument must be oop");
  oop acl = loader;
  debug_only(jint loop_count = 0);
  // This loop taken verbatim from ClassLoader.java:
  do {
    acl = parent(acl);
    if (cl == acl) {
      return true;
    }
    assert(++loop_count > 0, "loop_count overflow");
  } while (acl != NULL);
  return false;
}

bool java_lang_ClassLoader::is_instance(oop obj) {
  return obj != NULL && is_subclass(obj->klass());
}


// For class loader classes, parallelCapable defined
// based on non-null field
// Written to by java.lang.ClassLoader, vm only reads this field, doesn't set it
bool java_lang_ClassLoader::parallelCapable(oop class_loader) {
  if (parallelCapable_offset == -1) {
     // Default for backward compatibility is false
     return false;
  }
  return (class_loader->obj_field(parallelCapable_offset) != NULL);
}

bool java_lang_ClassLoader::is_trusted_loader(oop loader) {
  // Fix for 4474172; see evaluation for more details
  loader = non_reflection_class_loader(loader);

  oop cl = SystemDictionary::java_system_loader();
  while(cl != NULL) {
    if (cl == loader) return true;
    cl = parent(cl);
  }
  return false;
}

// Return true if this is one of the class loaders associated with
// the generated bytecodes for reflection.
bool java_lang_ClassLoader::is_reflection_class_loader(oop loader) {
  if (loader != NULL) {
    Klass* delegating_cl_class = SystemDictionary::reflect_DelegatingClassLoader_klass();
    // This might be null in non-1.4 JDKs
    return (delegating_cl_class != NULL && loader->is_a(delegating_cl_class));
  }
  return false;
}

oop java_lang_ClassLoader::non_reflection_class_loader(oop loader) {
  // See whether this is one of the class loaders associated with
  // the generated bytecodes for reflection, and if so, "magically"
  // delegate to its parent to prevent class loading from occurring
  // in places where applications using reflection didn't expect it.
  if (is_reflection_class_loader(loader)) {
    return parent(loader);
  }
  return loader;
}

oop java_lang_ClassLoader::unnamedModule(oop loader) {
  assert(is_instance(loader), "loader must be oop");
  return loader->obj_field(unnamedModule_offset);
}

// Support for java_lang_System
//
#define SYSTEM_FIELDS_DO(macro) \
  macro(static_in_offset,  k, "in",  input_stream_signature, true); \
  macro(static_out_offset, k, "out", print_stream_signature, true); \
  macro(static_err_offset, k, "err", print_stream_signature, true); \
  macro(static_security_offset, k, "security", security_manager_signature, true)

void java_lang_System::compute_offsets() {
  InstanceKlass* k = SystemDictionary::System_klass();
  SYSTEM_FIELDS_DO(FIELD_COMPUTE_OFFSET);
}

#if INCLUDE_CDS
void java_lang_System::serialize_offsets(SerializeClosure* f) {
   SYSTEM_FIELDS_DO(FIELD_SERIALIZE_OFFSET);
}
#endif

int java_lang_System::in_offset_in_bytes() { return static_in_offset; }
int java_lang_System::out_offset_in_bytes() { return static_out_offset; }
int java_lang_System::err_offset_in_bytes() { return static_err_offset; }

// Support for jdk_internal_misc_UnsafeConstants
//
class UnsafeConstantsFixup : public FieldClosure {
private:
  int _address_size;
  int _page_size;
  bool _big_endian;
  bool _use_unaligned_access;
  int _data_cache_line_flush_size;
public:
  UnsafeConstantsFixup() {
    // round up values for all static final fields
    _address_size = sizeof(void*);
    _page_size = os::vm_page_size();
    _big_endian = LITTLE_ENDIAN_ONLY(false) BIG_ENDIAN_ONLY(true);
    _use_unaligned_access = UseUnalignedAccesses;
    _data_cache_line_flush_size = (int)VM_Version::data_cache_line_flush_size();
  }

  void do_field(fieldDescriptor* fd) {
    oop mirror = fd->field_holder()->java_mirror();
    assert(mirror != NULL, "UnsafeConstants must have mirror already");
    assert(fd->field_holder() == SystemDictionary::UnsafeConstants_klass(), "Should be UnsafeConstants");
    assert(fd->is_final(), "fields of UnsafeConstants must be final");
    assert(fd->is_static(), "fields of UnsafeConstants must be static");
    if (fd->name() == vmSymbols::address_size_name()) {
      mirror->int_field_put(fd->offset(), _address_size);
    } else if (fd->name() == vmSymbols::page_size_name()) {
      mirror->int_field_put(fd->offset(), _page_size);
    } else if (fd->name() == vmSymbols::big_endian_name()) {
      mirror->bool_field_put(fd->offset(), _big_endian);
    } else if (fd->name() == vmSymbols::use_unaligned_access_name()) {
      mirror->bool_field_put(fd->offset(), _use_unaligned_access);
    } else if (fd->name() == vmSymbols::data_cache_line_flush_size_name()) {
      mirror->int_field_put(fd->offset(), _data_cache_line_flush_size);
    } else {
      assert(false, "unexpected UnsafeConstants field");
    }
  }
};

void jdk_internal_misc_UnsafeConstants::set_unsafe_constants() {
  UnsafeConstantsFixup fixup;
  SystemDictionary::UnsafeConstants_klass()->do_local_static_fields(&fixup);
}

int java_lang_Class::_klass_offset;
int java_lang_Class::_array_klass_offset;
int java_lang_Class::_oop_size_offset;
int java_lang_Class::_static_oop_field_count_offset;
int java_lang_Class::_class_loader_offset;
int java_lang_Class::_module_offset;
int java_lang_Class::_protection_domain_offset;
int java_lang_Class::_component_mirror_offset;
int java_lang_Class::_init_lock_offset;
int java_lang_Class::_signers_offset;
int java_lang_Class::_name_offset;
int java_lang_Class::_source_file_offset;
GrowableArray<Klass*>* java_lang_Class::_fixup_mirror_list = NULL;
GrowableArray<Klass*>* java_lang_Class::_fixup_module_field_list = NULL;
int java_lang_Throwable::backtrace_offset;
int java_lang_Throwable::detailMessage_offset;
int java_lang_Throwable::stackTrace_offset;
int java_lang_Throwable::depth_offset;
int java_lang_Throwable::static_unassigned_stacktrace_offset;
int java_lang_reflect_AccessibleObject::override_offset;
int java_lang_reflect_Method::clazz_offset;
int java_lang_reflect_Method::name_offset;
int java_lang_reflect_Method::returnType_offset;
int java_lang_reflect_Method::parameterTypes_offset;
int java_lang_reflect_Method::exceptionTypes_offset;
int java_lang_reflect_Method::slot_offset;
int java_lang_reflect_Method::modifiers_offset;
int java_lang_reflect_Method::signature_offset;
int java_lang_reflect_Method::annotations_offset;
int java_lang_reflect_Method::parameter_annotations_offset;
int java_lang_reflect_Method::annotation_default_offset;
int java_lang_reflect_Constructor::clazz_offset;
int java_lang_reflect_Constructor::parameterTypes_offset;
int java_lang_reflect_Constructor::exceptionTypes_offset;
int java_lang_reflect_Constructor::slot_offset;
int java_lang_reflect_Constructor::modifiers_offset;
int java_lang_reflect_Constructor::signature_offset;
int java_lang_reflect_Constructor::annotations_offset;
int java_lang_reflect_Constructor::parameter_annotations_offset;
int java_lang_reflect_Field::clazz_offset;
int java_lang_reflect_Field::name_offset;
int java_lang_reflect_Field::type_offset;
int java_lang_reflect_Field::slot_offset;
int java_lang_reflect_Field::modifiers_offset;
int java_lang_reflect_Field::signature_offset;
int java_lang_reflect_Field::annotations_offset;
int java_lang_reflect_Parameter::name_offset;
int java_lang_reflect_Parameter::modifiers_offset;
int java_lang_reflect_Parameter::index_offset;
int java_lang_reflect_Parameter::executable_offset;
int java_lang_boxing_object::value_offset;
int java_lang_boxing_object::long_value_offset;
int java_lang_ref_Reference::referent_offset;
int java_lang_ref_Reference::queue_offset;
int java_lang_ref_Reference::next_offset;
int java_lang_ref_Reference::discovered_offset;
int java_lang_ref_SoftReference::timestamp_offset;
int java_lang_ref_SoftReference::static_clock_offset;
int java_lang_ClassLoader::parent_offset;
int java_lang_System::static_in_offset;
int java_lang_System::static_out_offset;
int java_lang_System::static_err_offset;
int java_lang_System::static_security_offset;
int java_lang_StackTraceElement::methodName_offset;
int java_lang_StackTraceElement::fileName_offset;
int java_lang_StackTraceElement::lineNumber_offset;
int java_lang_StackTraceElement::moduleName_offset;
int java_lang_StackTraceElement::moduleVersion_offset;
int java_lang_StackTraceElement::classLoaderName_offset;
int java_lang_StackTraceElement::declaringClass_offset;
int java_lang_StackTraceElement::declaringClassObject_offset;
int java_lang_StackFrameInfo::_memberName_offset;
int java_lang_StackFrameInfo::_bci_offset;
int java_lang_StackFrameInfo::_version_offset;
int java_lang_LiveStackFrameInfo::_monitors_offset;
int java_lang_LiveStackFrameInfo::_locals_offset;
int java_lang_LiveStackFrameInfo::_operands_offset;
int java_lang_LiveStackFrameInfo::_mode_offset;
int java_lang_AssertionStatusDirectives::classes_offset;
int java_lang_AssertionStatusDirectives::classEnabled_offset;
int java_lang_AssertionStatusDirectives::packages_offset;
int java_lang_AssertionStatusDirectives::packageEnabled_offset;
int java_lang_AssertionStatusDirectives::deflt_offset;
int java_nio_Buffer::_limit_offset;
int java_util_concurrent_locks_AbstractOwnableSynchronizer::_owner_offset;
int reflect_ConstantPool::_oop_offset;
int reflect_UnsafeStaticFieldAccessorImpl::_base_offset;
int java_lang_Integer_IntegerCache::_static_cache_offset;
int java_lang_Long_LongCache::_static_cache_offset;
int java_lang_Character_CharacterCache::_static_cache_offset;
int java_lang_Short_ShortCache::_static_cache_offset;
int java_lang_Byte_ByteCache::_static_cache_offset;
int java_lang_Boolean::_static_TRUE_offset;
int java_lang_Boolean::_static_FALSE_offset;



#define STACKTRACEELEMENT_FIELDS_DO(macro) \
  macro(declaringClassObject_offset,  k, "declaringClassObject", class_signature, false); \
  macro(classLoaderName_offset, k, "classLoaderName", string_signature, false); \
  macro(moduleName_offset,      k, "moduleName",      string_signature, false); \
  macro(moduleVersion_offset,   k, "moduleVersion",   string_signature, false); \
  macro(declaringClass_offset,  k, "declaringClass",  string_signature, false); \
  macro(methodName_offset,      k, "methodName",      string_signature, false); \
  macro(fileName_offset,        k, "fileName",        string_signature, false); \
  macro(lineNumber_offset,      k, "lineNumber",      int_signature,    false)

// Support for java_lang_StackTraceElement
void java_lang_StackTraceElement::compute_offsets() {
  InstanceKlass* k = SystemDictionary::StackTraceElement_klass();
  STACKTRACEELEMENT_FIELDS_DO(FIELD_COMPUTE_OFFSET);
}

#if INCLUDE_CDS
void java_lang_StackTraceElement::serialize_offsets(SerializeClosure* f) {
  STACKTRACEELEMENT_FIELDS_DO(FIELD_SERIALIZE_OFFSET);
}
#endif

void java_lang_StackTraceElement::set_fileName(oop element, oop value) {
  element->obj_field_put(fileName_offset, value);
}

void java_lang_StackTraceElement::set_declaringClass(oop element, oop value) {
  element->obj_field_put(declaringClass_offset, value);
}

void java_lang_StackTraceElement::set_methodName(oop element, oop value) {
  element->obj_field_put(methodName_offset, value);
}

void java_lang_StackTraceElement::set_lineNumber(oop element, int value) {
  element->int_field_put(lineNumber_offset, value);
}

void java_lang_StackTraceElement::set_moduleName(oop element, oop value) {
  element->obj_field_put(moduleName_offset, value);
}

void java_lang_StackTraceElement::set_moduleVersion(oop element, oop value) {
  element->obj_field_put(moduleVersion_offset, value);
}

void java_lang_StackTraceElement::set_classLoaderName(oop element, oop value) {
  element->obj_field_put(classLoaderName_offset, value);
}

void java_lang_StackTraceElement::set_declaringClassObject(oop element, oop value) {
  element->obj_field_put(declaringClassObject_offset, value);
}

void java_lang_StackFrameInfo::set_version(oop element, short value) {
  element->short_field_put(_version_offset, value);
}

void java_lang_StackFrameInfo::set_bci(oop element, int value) {
  assert(value >= 0 && value < max_jushort, "must be a valid bci value");
  element->int_field_put(_bci_offset, value);
}

void java_lang_LiveStackFrameInfo::set_monitors(oop element, oop value) {
  element->obj_field_put(_monitors_offset, value);
}

void java_lang_LiveStackFrameInfo::set_locals(oop element, oop value) {
  element->obj_field_put(_locals_offset, value);
}

void java_lang_LiveStackFrameInfo::set_operands(oop element, oop value) {
  element->obj_field_put(_operands_offset, value);
}

void java_lang_LiveStackFrameInfo::set_mode(oop element, int value) {
  element->int_field_put(_mode_offset, value);
}

// Support for java Assertions - java_lang_AssertionStatusDirectives.
#define ASSERTIONSTATUSDIRECTIVES_FIELDS_DO(macro) \
  macro(classes_offset,        k, "classes",        string_array_signature, false); \
  macro(classEnabled_offset,   k, "classEnabled",   bool_array_signature, false); \
  macro(packages_offset,       k, "packages",       string_array_signature, false); \
  macro(packageEnabled_offset, k, "packageEnabled", bool_array_signature,   false); \
  macro(deflt_offset,          k, "deflt",          bool_signature,         false)

void java_lang_AssertionStatusDirectives::compute_offsets() {
  InstanceKlass* k = SystemDictionary::AssertionStatusDirectives_klass();
  ASSERTIONSTATUSDIRECTIVES_FIELDS_DO(FIELD_COMPUTE_OFFSET);
}

#if INCLUDE_CDS
void java_lang_AssertionStatusDirectives::serialize_offsets(SerializeClosure* f) {
  ASSERTIONSTATUSDIRECTIVES_FIELDS_DO(FIELD_SERIALIZE_OFFSET);
}
#endif

void java_lang_AssertionStatusDirectives::set_classes(oop o, oop val) {
  o->obj_field_put(classes_offset, val);
}

void java_lang_AssertionStatusDirectives::set_classEnabled(oop o, oop val) {
  o->obj_field_put(classEnabled_offset, val);
}

void java_lang_AssertionStatusDirectives::set_packages(oop o, oop val) {
  o->obj_field_put(packages_offset, val);
}

void java_lang_AssertionStatusDirectives::set_packageEnabled(oop o, oop val) {
  o->obj_field_put(packageEnabled_offset, val);
}

void java_lang_AssertionStatusDirectives::set_deflt(oop o, bool val) {
  o->bool_field_put(deflt_offset, val);
}


// Support for intrinsification of java.nio.Buffer.checkIndex
int java_nio_Buffer::limit_offset() {
  return _limit_offset;
}

#define BUFFER_FIELDS_DO(macro) \
  macro(_limit_offset, k, "limit", int_signature, false)

void java_nio_Buffer::compute_offsets() {
  InstanceKlass* k = SystemDictionary::nio_Buffer_klass();
  assert(k != NULL, "must be loaded in 1.4+");
  BUFFER_FIELDS_DO(FIELD_COMPUTE_OFFSET);
}

#if INCLUDE_CDS
void java_nio_Buffer::serialize_offsets(SerializeClosure* f) {
  BUFFER_FIELDS_DO(FIELD_SERIALIZE_OFFSET);
}
#endif

#define AOS_FIELDS_DO(macro) \
  macro(_owner_offset, k, "exclusiveOwnerThread", thread_signature, false)

void java_util_concurrent_locks_AbstractOwnableSynchronizer::compute_offsets() {
  InstanceKlass* k = SystemDictionary::java_util_concurrent_locks_AbstractOwnableSynchronizer_klass();
  AOS_FIELDS_DO(FIELD_COMPUTE_OFFSET);
}

oop java_util_concurrent_locks_AbstractOwnableSynchronizer::get_owner_threadObj(oop obj) {
  assert(_owner_offset != 0, "Must be initialized");
  return obj->obj_field(_owner_offset);
}

#if INCLUDE_CDS
void java_util_concurrent_locks_AbstractOwnableSynchronizer::serialize_offsets(SerializeClosure* f) {
  AOS_FIELDS_DO(FIELD_SERIALIZE_OFFSET);
}
#endif

#define INTEGER_CACHE_FIELDS_DO(macro) \
  macro(_static_cache_offset, k, "cache", java_lang_Integer_array_signature, true)

void java_lang_Integer_IntegerCache::compute_offsets(InstanceKlass *k) {
  guarantee(k != NULL && k->is_initialized(), "must be loaded and initialized");
  INTEGER_CACHE_FIELDS_DO(FIELD_COMPUTE_OFFSET);
}

objArrayOop java_lang_Integer_IntegerCache::cache(InstanceKlass *ik) {
  oop base = ik->static_field_base_raw();
  return objArrayOop(base->obj_field(_static_cache_offset));
}

Symbol* java_lang_Integer_IntegerCache::symbol() {
  return vmSymbols::java_lang_Integer_IntegerCache();
}

#if INCLUDE_CDS
void java_lang_Integer_IntegerCache::serialize_offsets(SerializeClosure* f) {
  INTEGER_CACHE_FIELDS_DO(FIELD_SERIALIZE_OFFSET);
}
#endif
#undef INTEGER_CACHE_FIELDS_DO

jint java_lang_Integer::value(oop obj) {
   jvalue v;
   java_lang_boxing_object::get_value(obj, &v);
   return v.i;
}

#define LONG_CACHE_FIELDS_DO(macro) \
  macro(_static_cache_offset, k, "cache", java_lang_Long_array_signature, true)

void java_lang_Long_LongCache::compute_offsets(InstanceKlass *k) {
  guarantee(k != NULL && k->is_initialized(), "must be loaded and initialized");
  LONG_CACHE_FIELDS_DO(FIELD_COMPUTE_OFFSET);
}

objArrayOop java_lang_Long_LongCache::cache(InstanceKlass *ik) {
  oop base = ik->static_field_base_raw();
  return objArrayOop(base->obj_field(_static_cache_offset));
}

Symbol* java_lang_Long_LongCache::symbol() {
  return vmSymbols::java_lang_Long_LongCache();
}

#if INCLUDE_CDS
void java_lang_Long_LongCache::serialize_offsets(SerializeClosure* f) {
  LONG_CACHE_FIELDS_DO(FIELD_SERIALIZE_OFFSET);
}
#endif
#undef LONG_CACHE_FIELDS_DO

jlong java_lang_Long::value(oop obj) {
   jvalue v;
   java_lang_boxing_object::get_value(obj, &v);
   return v.j;
}

#define CHARACTER_CACHE_FIELDS_DO(macro) \
  macro(_static_cache_offset, k, "cache", java_lang_Character_array_signature, true)

void java_lang_Character_CharacterCache::compute_offsets(InstanceKlass *k) {
  guarantee(k != NULL && k->is_initialized(), "must be loaded and initialized");
  CHARACTER_CACHE_FIELDS_DO(FIELD_COMPUTE_OFFSET);
}

objArrayOop java_lang_Character_CharacterCache::cache(InstanceKlass *ik) {
  oop base = ik->static_field_base_raw();
  return objArrayOop(base->obj_field(_static_cache_offset));
}

Symbol* java_lang_Character_CharacterCache::symbol() {
  return vmSymbols::java_lang_Character_CharacterCache();
}

#if INCLUDE_CDS
void java_lang_Character_CharacterCache::serialize_offsets(SerializeClosure* f) {
  CHARACTER_CACHE_FIELDS_DO(FIELD_SERIALIZE_OFFSET);
}
#endif
#undef CHARACTER_CACHE_FIELDS_DO

jchar java_lang_Character::value(oop obj) {
   jvalue v;
   java_lang_boxing_object::get_value(obj, &v);
   return v.c;
}

#define SHORT_CACHE_FIELDS_DO(macro) \
  macro(_static_cache_offset, k, "cache", java_lang_Short_array_signature, true)

void java_lang_Short_ShortCache::compute_offsets(InstanceKlass *k) {
  guarantee(k != NULL && k->is_initialized(), "must be loaded and initialized");
  SHORT_CACHE_FIELDS_DO(FIELD_COMPUTE_OFFSET);
}

objArrayOop java_lang_Short_ShortCache::cache(InstanceKlass *ik) {
  oop base = ik->static_field_base_raw();
  return objArrayOop(base->obj_field(_static_cache_offset));
}

Symbol* java_lang_Short_ShortCache::symbol() {
  return vmSymbols::java_lang_Short_ShortCache();
}

#if INCLUDE_CDS
void java_lang_Short_ShortCache::serialize_offsets(SerializeClosure* f) {
  SHORT_CACHE_FIELDS_DO(FIELD_SERIALIZE_OFFSET);
}
#endif
#undef SHORT_CACHE_FIELDS_DO

jshort java_lang_Short::value(oop obj) {
   jvalue v;
   java_lang_boxing_object::get_value(obj, &v);
   return v.s;
}

#define BYTE_CACHE_FIELDS_DO(macro) \
  macro(_static_cache_offset, k, "cache", java_lang_Byte_array_signature, true)

void java_lang_Byte_ByteCache::compute_offsets(InstanceKlass *k) {
  guarantee(k != NULL && k->is_initialized(), "must be loaded and initialized");
  BYTE_CACHE_FIELDS_DO(FIELD_COMPUTE_OFFSET);
}

objArrayOop java_lang_Byte_ByteCache::cache(InstanceKlass *ik) {
  oop base = ik->static_field_base_raw();
  return objArrayOop(base->obj_field(_static_cache_offset));
}

Symbol* java_lang_Byte_ByteCache::symbol() {
  return vmSymbols::java_lang_Byte_ByteCache();
}

#if INCLUDE_CDS
void java_lang_Byte_ByteCache::serialize_offsets(SerializeClosure* f) {
  BYTE_CACHE_FIELDS_DO(FIELD_SERIALIZE_OFFSET);
}
#endif
#undef BYTE_CACHE_FIELDS_DO

jbyte java_lang_Byte::value(oop obj) {
   jvalue v;
   java_lang_boxing_object::get_value(obj, &v);
   return v.b;
}
#define BOOLEAN_FIELDS_DO(macro) \
  macro(_static_TRUE_offset, k, "TRUE", java_lang_Boolean_signature, true); \
  macro(_static_FALSE_offset, k, "FALSE", java_lang_Boolean_signature, true)


void java_lang_Boolean::compute_offsets(InstanceKlass *k) {
  guarantee(k != NULL && k->is_initialized(), "must be loaded and initialized");
  BOOLEAN_FIELDS_DO(FIELD_COMPUTE_OFFSET);
}

oop java_lang_Boolean::get_TRUE(InstanceKlass *ik) {
  oop base = ik->static_field_base_raw();
  return base->obj_field(_static_TRUE_offset);
}

oop java_lang_Boolean::get_FALSE(InstanceKlass *ik) {
  oop base = ik->static_field_base_raw();
  return base->obj_field(_static_FALSE_offset);
}

Symbol* java_lang_Boolean::symbol() {
  return vmSymbols::java_lang_Boolean();
}

#if INCLUDE_CDS
void java_lang_Boolean::serialize_offsets(SerializeClosure* f) {
  BOOLEAN_FIELDS_DO(FIELD_SERIALIZE_OFFSET);
}
#endif
#undef BOOLEAN_CACHE_FIELDS_DO

jboolean java_lang_Boolean::value(oop obj) {
   jvalue v;
   java_lang_boxing_object::get_value(obj, &v);
   return v.z;
}

static int member_offset(int hardcoded_offset) {
  return (hardcoded_offset * heapOopSize) + instanceOopDesc::base_offset_in_bytes();
}

// Compute hard-coded offsets
// Invoked before SystemDictionary::initialize, so pre-loaded classes
// are not available to determine the offset_of_static_fields.
void JavaClasses::compute_hard_coded_offsets() {

  // java_lang_boxing_object
  java_lang_boxing_object::value_offset      = member_offset(java_lang_boxing_object::hc_value_offset);
  java_lang_boxing_object::long_value_offset = align_up(member_offset(java_lang_boxing_object::hc_value_offset), BytesPerLong);

  // java_lang_ref_Reference
  java_lang_ref_Reference::referent_offset    = member_offset(java_lang_ref_Reference::hc_referent_offset);
  java_lang_ref_Reference::queue_offset       = member_offset(java_lang_ref_Reference::hc_queue_offset);
  java_lang_ref_Reference::next_offset        = member_offset(java_lang_ref_Reference::hc_next_offset);
  java_lang_ref_Reference::discovered_offset  = member_offset(java_lang_ref_Reference::hc_discovered_offset);
}

#define DO_COMPUTE_OFFSETS(k) k::compute_offsets();

// Compute non-hard-coded field offsets of all the classes in this file
void JavaClasses::compute_offsets() {
  if (UseSharedSpaces) {
    assert(JvmtiExport::is_early_phase() && !(JvmtiExport::should_post_class_file_load_hook() &&
                                              JvmtiExport::has_early_class_hook_env()),
           "JavaClasses::compute_offsets() must be called in early JVMTI phase.");
    // None of the classes used by the rest of this function can be replaced by
    // JMVTI ClassFileLoadHook.
    // We are safe to use the archived offsets, which have already been restored
    // by JavaClasses::serialize_offsets, without computing the offsets again.
    return;
  }

  // We have already called the compute_offsets() of the
  // BASIC_JAVA_CLASSES_DO_PART1 classes (java_lang_String and java_lang_Class)
  // earlier inside SystemDictionary::resolve_well_known_classes()
  BASIC_JAVA_CLASSES_DO_PART2(DO_COMPUTE_OFFSETS);
}

#if INCLUDE_CDS
#define DO_SERIALIZE_OFFSETS(k) k::serialize_offsets(soc);

void JavaClasses::serialize_offsets(SerializeClosure* soc) {
  BASIC_JAVA_CLASSES_DO(DO_SERIALIZE_OFFSETS);
}
#endif

<<<<<<< HEAD
=======
#if INCLUDE_CDS_JAVA_HEAP
bool JavaClasses::is_supported_for_archiving(oop obj) {
  Klass* klass = obj->klass();

  if (klass == SystemDictionary::ClassLoader_klass() ||  // ClassLoader::loader_data is malloc'ed.
      klass == SystemDictionary::Module_klass() ||       // Module::module_entry is malloc'ed
      // The next 3 classes are used to implement java.lang.invoke, and are not used directly in
      // regular Java code. The implementation of java.lang.invoke uses generated anonymoys classes
      // (e.g., as referenced by ResolvedMethodName::vmholder) that are not yet supported by CDS.
      // So for now we cannot not support these classes for archiving.
      //
      // These objects typically are not referenced by static fields, but rather by resolved
      // constant pool entries, so excluding them shouldn't affect the archiving of static fields.
      klass == SystemDictionary::ResolvedMethodName_klass() ||
      klass == SystemDictionary::MemberName_klass() ||
      klass == SystemDictionary::Context_klass()) {
    return false;
  }

  return true;
}
#endif

>>>>>>> e8147945
#ifndef PRODUCT

// These functions exist to assert the validity of hard-coded field offsets to guard
// against changes in the class files

bool JavaClasses::check_offset(const char *klass_name, int hardcoded_offset, const char *field_name, const char* field_sig) {
  EXCEPTION_MARK;
  fieldDescriptor fd;
  TempNewSymbol klass_sym = SymbolTable::new_symbol(klass_name);
  Klass* k = SystemDictionary::resolve_or_fail(klass_sym, true, CATCH);
  InstanceKlass* ik = InstanceKlass::cast(k);
  TempNewSymbol f_name = SymbolTable::new_symbol(field_name);
  TempNewSymbol f_sig  = SymbolTable::new_symbol(field_sig);
  if (!ik->find_local_field(f_name, f_sig, &fd)) {
    tty->print_cr("Nonstatic field %s.%s not found", klass_name, field_name);
    return false;
  }
  if (fd.is_static()) {
    tty->print_cr("Nonstatic field %s.%s appears to be static", klass_name, field_name);
    return false;
  }
  if (fd.offset() == hardcoded_offset ) {
    return true;
  } else {
    tty->print_cr("Offset of nonstatic field %s.%s is hardcoded as %d but should really be %d.",
                  klass_name, field_name, hardcoded_offset, fd.offset());
    return false;
  }
}

// Check the hard-coded field offsets of all the classes in this file

void JavaClasses::check_offsets() {
  bool valid = true;

#define CHECK_OFFSET(klass_name, cpp_klass_name, field_name, field_sig) \
  valid &= check_offset(klass_name, cpp_klass_name :: field_name ## _offset, #field_name, field_sig)

#define CHECK_LONG_OFFSET(klass_name, cpp_klass_name, field_name, field_sig) \
  valid &= check_offset(klass_name, cpp_klass_name :: long_ ## field_name ## _offset, #field_name, field_sig)

  // Boxed primitive objects (java_lang_boxing_object)

  CHECK_OFFSET("java/lang/Boolean",   java_lang_boxing_object, value, "Z");
  CHECK_OFFSET("java/lang/Character", java_lang_boxing_object, value, "C");
  CHECK_OFFSET("java/lang/Float",     java_lang_boxing_object, value, "F");
  CHECK_LONG_OFFSET("java/lang/Double", java_lang_boxing_object, value, "D");
  CHECK_OFFSET("java/lang/Byte",      java_lang_boxing_object, value, "B");
  CHECK_OFFSET("java/lang/Short",     java_lang_boxing_object, value, "S");
  CHECK_OFFSET("java/lang/Integer",   java_lang_boxing_object, value, "I");
  CHECK_LONG_OFFSET("java/lang/Long", java_lang_boxing_object, value, "J");

  // java.lang.ref.Reference

  CHECK_OFFSET("java/lang/ref/Reference", java_lang_ref_Reference, referent, "Ljava/lang/Object;");
  CHECK_OFFSET("java/lang/ref/Reference", java_lang_ref_Reference, queue, "Ljava/lang/ref/ReferenceQueue;");
  CHECK_OFFSET("java/lang/ref/Reference", java_lang_ref_Reference, next, "Ljava/lang/ref/Reference;");
  // Fake field
  //CHECK_OFFSET("java/lang/ref/Reference", java_lang_ref_Reference, discovered, "Ljava/lang/ref/Reference;");

  if (!valid) vm_exit_during_initialization("Hard-coded field offset verification failed");
}

#endif // PRODUCT

int InjectedField::compute_offset() {
  InstanceKlass* ik = InstanceKlass::cast(klass());
  for (AllFieldStream fs(ik); !fs.done(); fs.next()) {
    if (!may_be_java && !fs.access_flags().is_internal()) {
      // Only look at injected fields
      continue;
    }
    if (fs.name() == name() && fs.signature() == signature()) {
      return fs.offset();
    }
  }
  ResourceMark rm;
  tty->print_cr("Invalid layout of %s at %s/%s%s", ik->external_name(), name()->as_C_string(), signature()->as_C_string(), may_be_java ? " (may_be_java)" : "");
#ifndef PRODUCT
  ik->print();
  tty->print_cr("all fields:");
  for (AllFieldStream fs(ik); !fs.done(); fs.next()) {
    tty->print_cr("  name: %s, sig: %s, flags: %08x", fs.name()->as_C_string(), fs.signature()->as_C_string(), fs.access_flags().as_int());
  }
#endif //PRODUCT
  vm_exit_during_initialization("Invalid layout of well-known class: use -Xlog:class+load=info to see the origin of the problem class");
  return -1;
}

void javaClasses_init() {
  JavaClasses::compute_offsets();
  JavaClasses::check_offsets();
  FilteredFieldsMap::initialize();  // must be done after computing offsets.
}<|MERGE_RESOLUTION|>--- conflicted
+++ resolved
@@ -4722,8 +4722,6 @@
 }
 #endif
 
-<<<<<<< HEAD
-=======
 #if INCLUDE_CDS_JAVA_HEAP
 bool JavaClasses::is_supported_for_archiving(oop obj) {
   Klass* klass = obj->klass();
@@ -4747,7 +4745,6 @@
 }
 #endif
 
->>>>>>> e8147945
 #ifndef PRODUCT
 
 // These functions exist to assert the validity of hard-coded field offsets to guard
