--- conflicted
+++ resolved
@@ -2251,13 +2251,8 @@
   void NAME(FloatRegister Vd, SIMD_Arrangement T, FloatRegister Vn) {                  \
     starti;                                                                            \
     assert(T == T4S, "arrangement must be T4S");                                       \
-<<<<<<< HEAD
-    f(0b01101110, 31, 24), f(opc, 23), f(0b0110000111110, 22, 10);                     \
-    rf(Vn, 5), rf(Vd, 0);                                                              \
-=======
     f(0, 31), f((int)T & 1, 30), f(0b101110, 29, 24), f(opc, 23),                      \
     f(T == T4S ? 0 : 1, 22), f(0b110000111110, 21, 10); rf(Vn, 5), rf(Vd, 0);          \
->>>>>>> 687596a8
   }
 
   INSN(fmaxv, 0);
@@ -2308,12 +2303,9 @@
   INSN(fmls, 0, 1, 0b110011);
   INSN(fmax, 0, 0, 0b111101);
   INSN(fmin, 0, 1, 0b111101);
-<<<<<<< HEAD
   INSN(fcmeq, 0, 0, 0b111001);
   INSN(fcmgt, 1, 1, 0b111001);
   INSN(fcmge, 1, 0, 0b111001);
-=======
->>>>>>> 687596a8
 
 #undef INSN
 
