--- conflicted
+++ resolved
@@ -30,7 +30,6 @@
 #include "memory/allocation.inline.hpp"
 #include "memory/resourceArea.hpp"
 #include "include/jvm.h"
-#include "jni.h"
 #include "prims/directUpcallHandler.hpp"
 #include "runtime/interfaceSupport.inline.hpp"
 #include "runtime/javaCalls.hpp"
@@ -39,38 +38,7 @@
 #include "logging/log.hpp"
 #include "logging/logStream.hpp"
 #include "oops/arrayOop.inline.hpp"
-<<<<<<< HEAD
 #include "vmreg_x86.inline.hpp"
-=======
-#include "runtime/jniHandles.inline.hpp"
-
-extern struct JavaVM_ main_vm;
-
-static struct SpecializedUpcallInfo {
-  bool inited;
-  Method* meth;
-} specialized_upcall_info[5][5][3];
-
-#define LONGS "JJJJJ"
-#define DOUBLES "DDDDD"
-
-static char decode_ret(int tag) {
-   switch (tag) {
-      case 0: return 'V';
-      case 1: return 'J';
-      case 2: return 'D';
-   }
-   return '\0';
-}
-
-#include "classfile/symbolTable.hpp"
-// FIXME: This should be initialized explicitly instead of lazily/racily
-static void specialized_upcall_init(int nlongs, int ndoubles, int rettag) {
-
-  TRAPS = Thread::current();
-  ResourceMark rm;
-  stringStream desc, cname, mname;
->>>>>>> 55f0bb20
 
 #ifdef _WIN64
 const int first_preserved_idx = 6; // 6 volatile registers don't need saving
@@ -102,7 +70,6 @@
   } preserved;
 };
 
-<<<<<<< HEAD
 // XMM save/restore helpers for Windows
 #ifdef _WIN64
 const int num_xmm_regs = VM_Version::supports_evex() ? num_evex_regs : num_no_evex_regs;
@@ -110,50 +77,6 @@
 
 Address xmm_save_addr(int i, int upcall_context_offset) {
   return Address(rsp, upcall_context_offset + offsetof(struct upcall_context, preserved.xmm_arr)  + (i * sizeof(upcall_context::Preserved::XMM_save)));
-=======
-#define ARG_MASK 0x000F
-#define ARG_SHIFT 4
-
-#define SPECIALIZED_HELPER_BODY(RES_T, RES_TAG) \
-  int nlongs = (mask & ARG_MASK); \
-  int ndoubles = ((mask >> ARG_SHIFT) & ARG_MASK); \
-  int rettag = RES_TAG; \
-  void *p_env = NULL; \
-\
-  JavaCallArguments args((1 + nlongs + ndoubles) * 2); \
-\
-  args.push_jobject(rec); \
-\
-  long largs[] = { l0, l1, l2, l3 }; \
-  double dargs[] = { d0, d1, d2, d3 }; \
-\
-  int i; \
-  for (i = 0 ; i < nlongs ; i++) { \
-    args.push_long(largs[i]); \
-  } \
-  for (int i = 0 ; i < ndoubles ; i++) { \
-    args.push_double(dargs[i]); \
-  } \
-\
-  Method* meth = specialized_upcall_info[nlongs][ndoubles][rettag].meth; \
-\
-  JavaThread* thread = JavaThread::current(); \
-  if (thread == NULL) { \
-    JavaVM_ *vm = (JavaVM *)(&main_vm); \
-    vm -> functions -> AttachCurrentThreadAsDaemon(vm, &p_env, NULL); \
-    thread = JavaThread::current(); \
-  } \
-  ThreadInVMfromNative __tiv(thread); \
-  JavaValue result(RES_T); \
-  JavaCalls::call(&result, meth, &args, thread);
-
-
-static long specialized_upcall_helper_J(long l0, long l1, long l2, long l3,
-                                      double d0, double d1, double d2, double d3,
-                                      unsigned int mask, jobject rec) {
-  SPECIALIZED_HELPER_BODY(T_LONG, 1)
-  return result.get_jlong();
->>>>>>> 55f0bb20
 }
 
 void save_xmm_registers(MacroAssembler* _masm, int upcall_context_offset) {
@@ -497,6 +420,7 @@
   }
 }
 
+// TODO: how to handle AttachCurrentThreadAsDaemon before upcall?
 address DirectUpcallHandler::generate_linkToNative_upcall_stub(jobject receiver, Method* entry, TRAPS) {
   CodeBuffer buffer("upcall_stub_linkToNative", 1024, 1024);
 
