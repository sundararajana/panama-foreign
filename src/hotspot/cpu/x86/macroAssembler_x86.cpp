--- conflicted
+++ resolved
@@ -4142,12 +4142,12 @@
   }
 }
 
-void MacroAssembler::vpermd(XMMRegister dst,  XMMRegister nds, AddressLiteral src, Register scratch_reg) {
+void MacroAssembler::vpermd(XMMRegister dst,  XMMRegister nds, AddressLiteral src, int vector_len, Register scratch_reg) {
   if (reachable(src)) {
-    Assembler::vpermd(dst, nds, as_Address(src));
+    Assembler::vpermd(dst, nds, as_Address(src), vector_len);
   } else {
     lea(scratch_reg, src);
-    Assembler::vpermd(dst, nds, Address(scratch_reg, 0));
+    Assembler::vpermd(dst, nds, Address(scratch_reg, 0), vector_len);
   }
 }
 
@@ -5128,15 +5128,12 @@
   // Clear upper bits of YMM registers to avoid SSE <-> AVX transition penalty.
   vzeroupper();
   // Reset k1 to 0xffff.
-
-#ifdef COMPILER2
   if (PostLoopMultiversioning && VM_Version::supports_evex()) {
     push(rcx);
     movl(rcx, 0xffff);
     kmovwl(k1, rcx);
     pop(rcx);
   }
-#endif // COMPILER2
 
 #ifndef _LP64
   // Either restore the x87 floating pointer control word after returning
@@ -8064,13 +8061,8 @@
     notq(tmp2);
     kmovql(k3, tmp2);
 
-<<<<<<< HEAD
-    evmovdqub(rymm0, k1, Address(obja, result), false, Assembler::AVX_512bit);
-    evpcmpeqb(k7, k1, rymm0, Address(objb, result), Assembler::AVX_512bit);
-=======
-    evmovdqub(rymm0, k3, Address(obja, result), Assembler::AVX_512bit);
+    evmovdqub(rymm0, k3, Address(obja, result), false, Assembler::AVX_512bit);
     evpcmpeqb(k7, k3, rymm0, Address(objb, result), Assembler::AVX_512bit);
->>>>>>> 78276f7b
 
     ktestql(k7, k3);
     jcc(Assembler::below, SAME_TILL_END);     // not mismatch
@@ -9536,17 +9528,10 @@
     notl(result);
     kmovdl(k3, result);
 
-<<<<<<< HEAD
-    evmovdquw(tmp1Reg, k1, Address(src, 0), /*merge*/ false, Assembler::AVX_512bit);
-    evpcmpuw(k2, k1, tmp1Reg, tmp2Reg, Assembler::le, Assembler::AVX_512bit);
-    ktestd(k2, k1);
-    jcc(Assembler::carryClear, restore_k1_return_zero);
-=======
-    evmovdquw(tmp1Reg, k3, Address(src, 0), Assembler::AVX_512bit);
+    evmovdquw(tmp1Reg, k3, Address(src, 0), /*merge*/ false, Assembler::AVX_512bit);
     evpcmpuw(k2, k3, tmp1Reg, tmp2Reg, Assembler::le, Assembler::AVX_512bit);
     ktestd(k2, k3);
     jcc(Assembler::carryClear, return_zero);
->>>>>>> 78276f7b
 
     evpmovwb(Address(dst, 0), k3, tmp1Reg, Assembler::AVX_512bit);
 
@@ -9593,17 +9578,10 @@
 
     kmovdl(k3, result);
 
-<<<<<<< HEAD
-    evmovdquw(tmp1Reg, k1, Address(src, 0), /*merge*/ false, Assembler::AVX_512bit);
-    evpcmpuw(k2, k1, tmp1Reg, tmp2Reg, Assembler::le, Assembler::AVX_512bit);
-    ktestd(k2, k1);
-    jcc(Assembler::carryClear, restore_k1_return_zero);
-=======
-    evmovdquw(tmp1Reg, k3, Address(src, 0), Assembler::AVX_512bit);
+    evmovdquw(tmp1Reg, k3, Address(src, 0), /*merge*/ false, Assembler::AVX_512bit);
     evpcmpuw(k2, k3, tmp1Reg, tmp2Reg, Assembler::le, Assembler::AVX_512bit);
     ktestd(k2, k3);
     jcc(Assembler::carryClear, return_zero);
->>>>>>> 78276f7b
 
     evpmovwb(Address(dst, 0), k3, tmp1Reg, Assembler::AVX_512bit);
     jmp(return_length);
@@ -9756,15 +9734,9 @@
     movl(tmp3_aliased, -1);
     shlxl(tmp3_aliased, tmp3_aliased, tmp2);
     notl(tmp3_aliased);
-<<<<<<< HEAD
-    kmovdl(k1, tmp3_aliased);
-    evpmovzxbw(tmp1, k1, Address(src, 0), Assembler::AVX_512bit);
-    evmovdquw(Address(dst, 0), k1, tmp1, /*merge*/ true, Assembler::AVX_512bit);
-=======
     kmovdl(k2, tmp3_aliased);
     evpmovzxbw(tmp1, k2, Address(src, 0), Assembler::AVX_512bit);
-    evmovdquw(Address(dst, 0), k2, tmp1, Assembler::AVX_512bit);
->>>>>>> 78276f7b
+    evmovdquw(Address(dst, 0), k2, tmp1, /*merge*/ true, Assembler::AVX_512bit);
 
     jmp(done);
   }
