--- conflicted
+++ resolved
@@ -1792,15 +1792,9 @@
             }
 
             @Override
-<<<<<<< HEAD
-            public VarHandle memoryAddressViewVarHandle(Class<?> carrier, long size, long alignmentMask,
-                                                        ByteOrder order, long offset, long[] strides) {
-                return VarHandles.makeMemoryAddressViewHandle(carrier, size, alignmentMask, order, offset, strides);
-=======
             public VarHandle memoryAccessVarHandle(Class<?> carrier, long alignmentMask,
                                                    ByteOrder order, long offset, long[] strides) {
                 return VarHandles.makeMemoryAddressViewHandle(carrier, alignmentMask, order, offset, strides);
->>>>>>> aa24d19a
             }
 
             @Override
