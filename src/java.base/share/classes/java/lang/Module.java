/*
 * Copyright (c) 2014, 2021, Oracle and/or its affiliates. All rights reserved.
 * DO NOT ALTER OR REMOVE COPYRIGHT NOTICES OR THIS FILE HEADER.
 *
 * This code is free software; you can redistribute it and/or modify it
 * under the terms of the GNU General Public License version 2 only, as
 * published by the Free Software Foundation.  Oracle designates this
 * particular file as subject to the "Classpath" exception as provided
 * by Oracle in the LICENSE file that accompanied this code.
 *
 * This code is distributed in the hope that it will be useful, but WITHOUT
 * ANY WARRANTY; without even the implied warranty of MERCHANTABILITY or
 * FITNESS FOR A PARTICULAR PURPOSE.  See the GNU General Public License
 * version 2 for more details (a copy is included in the LICENSE file that
 * accompanied this code).
 *
 * You should have received a copy of the GNU General Public License version
 * 2 along with this work; if not, write to the Free Software Foundation,
 * Inc., 51 Franklin St, Fifth Floor, Boston, MA 02110-1301 USA.
 *
 * Please contact Oracle, 500 Oracle Parkway, Redwood Shores, CA 94065 USA
 * or visit www.oracle.com if you need additional information or have any
 * questions.
 */

package java.lang;

import java.io.IOException;
import java.io.InputStream;
import java.lang.annotation.Annotation;
import java.lang.module.Configuration;
import java.lang.module.ModuleReference;
import java.lang.module.ModuleDescriptor;
import java.lang.module.ModuleDescriptor.Exports;
import java.lang.module.ModuleDescriptor.Opens;
import java.lang.module.ModuleDescriptor.Version;
import java.lang.module.ResolvedModule;
import java.lang.reflect.AnnotatedElement;
import java.net.URI;
import java.net.URL;
import java.security.AccessController;
import java.security.PrivilegedAction;
import java.util.HashMap;
import java.util.HashSet;
import java.util.List;
import java.util.Map;
import java.util.Objects;
import java.util.Optional;
import java.util.Set;
import java.util.concurrent.ConcurrentHashMap;
import java.util.function.Function;
import java.util.stream.Collectors;
import java.util.stream.Stream;

import jdk.internal.loader.BuiltinClassLoader;
import jdk.internal.loader.BootLoader;
import jdk.internal.loader.ClassLoaders;
import jdk.internal.misc.CDS;
<<<<<<< HEAD
import jdk.internal.module.IllegalAccessLogger;
import jdk.internal.module.IllegalNativeAccessChecker;
=======
>>>>>>> 21a08587
import jdk.internal.module.ModuleLoaderMap;
import jdk.internal.module.ServicesCatalog;
import jdk.internal.module.Resources;
import jdk.internal.org.objectweb.asm.AnnotationVisitor;
import jdk.internal.org.objectweb.asm.Attribute;
import jdk.internal.org.objectweb.asm.ClassReader;
import jdk.internal.org.objectweb.asm.ClassVisitor;
import jdk.internal.org.objectweb.asm.ClassWriter;
import jdk.internal.org.objectweb.asm.ModuleVisitor;
import jdk.internal.org.objectweb.asm.Opcodes;
import jdk.internal.reflect.CallerSensitive;
import jdk.internal.reflect.Reflection;
import sun.security.util.SecurityConstants;

/**
 * Represents a run-time module, either {@link #isNamed() named} or unnamed.
 *
 * <p> Named modules have a {@link #getName() name} and are constructed by the
 * Java Virtual Machine when a graph of modules is defined to the Java virtual
 * machine to create a {@linkplain ModuleLayer module layer}. </p>
 *
 * <p> An unnamed module does not have a name. There is an unnamed module for
 * each {@link ClassLoader ClassLoader}, obtained by invoking its {@link
 * ClassLoader#getUnnamedModule() getUnnamedModule} method. All types that are
 * not in a named module are members of their defining class loader's unnamed
 * module. </p>
 *
 * <p> The package names that are parameters or returned by methods defined in
 * this class are the fully-qualified names of the packages as defined in
 * section {@jls 6.5.3} of <cite>The Java Language Specification</cite>, for
 * example, {@code "java.lang"}. </p>
 *
 * <p> Unless otherwise specified, passing a {@code null} argument to a method
 * in this class causes a {@link NullPointerException NullPointerException} to
 * be thrown. </p>
 *
 * @since 9
 * @see Class#getModule()
 * @jls 7.7 Module Declarations
 */

public final class Module implements AnnotatedElement {

    // the layer that contains this module, can be null
    private final ModuleLayer layer;

    // module name and loader, these fields are read by VM
    private final String name;
    private final ClassLoader loader;

    // the module descriptor
    private final ModuleDescriptor descriptor;

<<<<<<< HEAD
    // is this module a native module
    private volatile boolean enableNativeAccess = false;
=======
    // true, if this module allows restricted native access
    private volatile boolean enableNativeAccess;
>>>>>>> 21a08587

    /**
     * Creates a new named Module. The resulting Module will be defined to the
     * VM but will not read any other modules, will not have any exports setup
     * and will not be registered in the service catalog.
     */
    Module(ModuleLayer layer,
           ClassLoader loader,
           ModuleDescriptor descriptor,
           URI uri)
    {
        this.layer = layer;
        this.name = descriptor.name();
        this.loader = loader;
        this.descriptor = descriptor;

        // define module to VM

        boolean isOpen = descriptor.isOpen() || descriptor.isAutomatic();
        Version version = descriptor.version().orElse(null);
        String vs = Objects.toString(version, null);
        String loc = Objects.toString(uri, null);
        Object[] packages = descriptor.packages().toArray();
        defineModule0(this, isOpen, vs, loc, packages);
        if (loader == null || loader == ClassLoaders.platformClassLoader()) {
            // boot/builtin modules are always native
<<<<<<< HEAD
            addEnableNativeAccess();
=======
            implAddEnableNativeAccess();
>>>>>>> 21a08587
        }
    }

    /**
     * Create the unnamed Module for the given ClassLoader.
     *
     * @see ClassLoader#getUnnamedModule
     */
    Module(ClassLoader loader) {
        this.layer = null;
        this.name = null;
        this.loader = loader;
        this.descriptor = null;
    }

    /**
     * Creates a named module but without defining the module to the VM.
     *
     * @apiNote This constructor is for VM white-box testing.
     */
    Module(ClassLoader loader, ModuleDescriptor descriptor) {
        this.layer = null;
        this.name = descriptor.name();
        this.loader = loader;
        this.descriptor = descriptor;
    }


    /**
     * Returns {@code true} if this module is a named module.
     *
     * @return {@code true} if this is a named module
     *
     * @see ClassLoader#getUnnamedModule()
     * @jls 7.7.5 Unnamed Modules
     */
    public boolean isNamed() {
        return name != null;
    }

    /**
     * Returns the module name or {@code null} if this module is an unnamed
     * module.
     *
     * @return The module name
     */
    public String getName() {
        return name;
    }

    /**
     * Returns the {@code ClassLoader} for this module.
     *
     * <p> If there is a security manager then its {@code checkPermission}
     * method if first called with a {@code RuntimePermission("getClassLoader")}
     * permission to check that the caller is allowed to get access to the
     * class loader. </p>
     *
     * @return The class loader for this module
     *
     * @throws SecurityException
     *         If denied by the security manager
     */
    public ClassLoader getClassLoader() {
        @SuppressWarnings("removal")
        SecurityManager sm = System.getSecurityManager();
        if (sm != null) {
            sm.checkPermission(SecurityConstants.GET_CLASSLOADER_PERMISSION);
        }
        return loader;
    }

    /**
     * Returns the module descriptor for this module or {@code null} if this
     * module is an unnamed module.
     *
     * @return The module descriptor for this module
     */
    public ModuleDescriptor getDescriptor() {
        return descriptor;
    }

    /**
     * Returns the module layer that contains this module or {@code null} if
     * this module is not in a module layer.
     *
     * A module layer contains named modules and therefore this method always
     * returns {@code null} when invoked on an unnamed module.
     *
     * <p> <a href="reflect/Proxy.html#dynamicmodule">Dynamic modules</a> are
     * named modules that are generated at runtime. A dynamic module may or may
     * not be in a module layer. </p>
     *
     * @return The module layer that contains this module
     *
     * @see java.lang.reflect.Proxy
     */
    public ModuleLayer getLayer() {
        if (isNamed()) {
            ModuleLayer layer = this.layer;
            if (layer != null)
                return layer;

            // special-case java.base as it is created before the boot layer
            if (loader == null && name.equals("java.base")) {
                return ModuleLayer.boot();
            }
        }
        return null;
    }

<<<<<<< HEAD
    boolean isEnableNativeAccess() {
        if (enableNativeAccess) {
            return true;
        }

        // lazy init for unnamed modules
        if (!isNamed() && IllegalNativeAccessChecker.enableNativeAccessAllUnnamedModules()) {
            enableNativeAccess = true;
            return true;
        }

        return false;
=======
    /**
     * Update this module to allow access to restricted methods.
     */
    Module implAddEnableNativeAccess() {
        enableNativeAccess = true;
        return this;
    }

    /**
     * Update all unnamed modules to allow access to restricted methods.
     */
    static void implAddEnableNativeAccessAllUnnamed() {
        ALL_UNNAMED_MODULE.enableNativeAccess = true;
    }

    /**
     * Returns true if module m can access restricted methods.
     */
    boolean implIsEnableNativeAccess() {
        return isNamed() ?
                enableNativeAccess :
                ALL_UNNAMED_MODULE.enableNativeAccess;
>>>>>>> 21a08587
    }

    // --

    // special Module to mean "all unnamed modules"
    private static final Module ALL_UNNAMED_MODULE;
    private static final Set<Module> ALL_UNNAMED_MODULE_SET;

    // special Module to mean "everyone"
    private static final Module EVERYONE_MODULE;
    private static final Set<Module> EVERYONE_SET;

    private static class ArchivedData {
        private static ArchivedData archivedData;
        private final Module allUnnamedModule;
        private final Set<Module> allUnnamedModules;
        private final Module everyoneModule;
        private final Set<Module> everyoneSet;

        private ArchivedData() {
            this.allUnnamedModule = ALL_UNNAMED_MODULE;
            this.allUnnamedModules = ALL_UNNAMED_MODULE_SET;
            this.everyoneModule = EVERYONE_MODULE;
            this.everyoneSet = EVERYONE_SET;
        }

        static void archive() {
            archivedData = new ArchivedData();
        }

        static ArchivedData get() {
            return archivedData;
        }

        static {
            CDS.initializeFromArchive(ArchivedData.class);
        }
    }

    static {
        ArchivedData archivedData = ArchivedData.get();
        if (archivedData != null) {
            ALL_UNNAMED_MODULE = archivedData.allUnnamedModule;
            ALL_UNNAMED_MODULE_SET = archivedData.allUnnamedModules;
            EVERYONE_MODULE = archivedData.everyoneModule;
            EVERYONE_SET = archivedData.everyoneSet;
        } else {
            ALL_UNNAMED_MODULE = new Module(null);
            ALL_UNNAMED_MODULE_SET = Set.of(ALL_UNNAMED_MODULE);
            EVERYONE_MODULE = new Module(null);
            EVERYONE_SET = Set.of(EVERYONE_MODULE);
            ArchivedData.archive();
        }
    }

    /**
     * The holder of data structures to support readability, exports, and
     * service use added at runtime with the reflective APIs.
     */
    private static class ReflectionData {
        /**
         * A module (1st key) reads another module (2nd key)
         */
        static final WeakPairMap<Module, Module, Boolean> reads =
            new WeakPairMap<>();

        /**
         * A module (1st key) exports or opens a package to another module
         * (2nd key). The map value is a map of package name to a boolean
         * that indicates if the package is opened.
         */
        static final WeakPairMap<Module, Module, Map<String, Boolean>> exports =
            new WeakPairMap<>();

        /**
         * A module (1st key) uses a service (2nd key)
         */
        static final WeakPairMap<Module, Class<?>, Boolean> uses =
            new WeakPairMap<>();
    }


    // -- readability --

    // the modules that this module reads
    private volatile Set<Module> reads;

    /**
     * Indicates if this module reads the given module. This method returns
     * {@code true} if invoked to test if this module reads itself. It also
     * returns {@code true} if invoked on an unnamed module (as unnamed
     * modules read all modules).
     *
     * @param  other
     *         The other module
     *
     * @return {@code true} if this module reads {@code other}
     *
     * @see #addReads(Module)
     */
    public boolean canRead(Module other) {
        Objects.requireNonNull(other);

        // an unnamed module reads all modules
        if (!this.isNamed())
            return true;

        // all modules read themselves
        if (other == this)
            return true;

        // check if this module reads other
        if (other.isNamed()) {
            Set<Module> reads = this.reads; // volatile read
            if (reads != null && reads.contains(other))
                return true;
        }

        // check if this module reads the other module reflectively
        if (ReflectionData.reads.containsKeyPair(this, other))
            return true;

        // if other is an unnamed module then check if this module reads
        // all unnamed modules
        if (!other.isNamed()
            && ReflectionData.reads.containsKeyPair(this, ALL_UNNAMED_MODULE))
            return true;

        return false;
    }

    /**
     * If the caller's module is this module then update this module to read
     * the given module.
     *
     * This method is a no-op if {@code other} is this module (all modules read
     * themselves), this module is an unnamed module (as unnamed modules read
     * all modules), or this module already reads {@code other}.
     *
     * @implNote <em>Read edges</em> added by this method are <em>weak</em> and
     * do not prevent {@code other} from being GC'ed when this module is
     * strongly reachable.
     *
     * @param  other
     *         The other module
     *
     * @return this module
     *
     * @throws IllegalCallerException
     *         If this is a named module and the caller's module is not this
     *         module
     *
     * @see #canRead
     */
    @CallerSensitive
    public Module addReads(Module other) {
        Objects.requireNonNull(other);
        if (this.isNamed()) {
            Module caller = getCallerModule(Reflection.getCallerClass());
            if (caller != this) {
                throw new IllegalCallerException(caller + " != " + this);
            }
            implAddReads(other, true);
        }
        return this;
    }

    Module addEnableNativeAccess() {
        enableNativeAccess = true;
        return this;
    }

    /**
     * Updates this module to read another module.
     *
     * @apiNote Used by the --add-reads command line option.
     */
    void implAddReads(Module other) {
        implAddReads(other, true);
    }

    /**
     * Updates this module to read all unnamed modules.
     *
     * @apiNote Used by the --add-reads command line option.
     */
    void implAddReadsAllUnnamed() {
        implAddReads(Module.ALL_UNNAMED_MODULE, true);
    }

    /**
     * Updates this module to read another module without notifying the VM.
     *
     * @apiNote This method is for VM white-box testing.
     */
    void implAddReadsNoSync(Module other) {
        implAddReads(other, false);
    }

    /**
     * Makes the given {@code Module} readable to this module.
     *
     * If {@code syncVM} is {@code true} then the VM is notified.
     */
    private void implAddReads(Module other, boolean syncVM) {
        Objects.requireNonNull(other);
        if (!canRead(other)) {
            // update VM first, just in case it fails
            if (syncVM) {
                if (other == ALL_UNNAMED_MODULE) {
                    addReads0(this, null);
                } else {
                    addReads0(this, other);
                }
            }

            // add reflective read
            ReflectionData.reads.putIfAbsent(this, other, Boolean.TRUE);
        }
    }


    // -- exported and open packages --

    // the packages are open to other modules, can be null
    // if the value contains EVERYONE_MODULE then the package is open to all
    private volatile Map<String, Set<Module>> openPackages;

    // the packages that are exported, can be null
    // if the value contains EVERYONE_MODULE then the package is exported to all
    private volatile Map<String, Set<Module>> exportedPackages;

    /**
     * Returns {@code true} if this module exports the given package to at
     * least the given module.
     *
     * <p> This method returns {@code true} if invoked to test if a package in
     * this module is exported to itself. It always returns {@code true} when
     * invoked on an unnamed module. A package that is {@link #isOpen open} to
     * the given module is considered exported to that module at run-time and
     * so this method returns {@code true} if the package is open to the given
     * module. </p>
     *
     * <p> This method does not check if the given module reads this module. </p>
     *
     * @param  pn
     *         The package name
     * @param  other
     *         The other module
     *
     * @return {@code true} if this module exports the package to at least the
     *         given module
     *
     * @see ModuleDescriptor#exports()
     * @see #addExports(String,Module)
     */
    public boolean isExported(String pn, Module other) {
        Objects.requireNonNull(pn);
        Objects.requireNonNull(other);
        return implIsExportedOrOpen(pn, other, /*open*/false);
    }

    /**
     * Returns {@code true} if this module has <em>opened</em> a package to at
     * least the given module.
     *
     * <p> This method returns {@code true} if invoked to test if a package in
     * this module is open to itself. It returns {@code true} when invoked on an
     * {@link ModuleDescriptor#isOpen open} module with a package in the module.
     * It always returns {@code true} when invoked on an unnamed module. </p>
     *
     * <p> This method does not check if the given module reads this module. </p>
     *
     * @param  pn
     *         The package name
     * @param  other
     *         The other module
     *
     * @return {@code true} if this module has <em>opened</em> the package
     *         to at least the given module
     *
     * @see ModuleDescriptor#opens()
     * @see #addOpens(String,Module)
     * @see java.lang.reflect.AccessibleObject#setAccessible(boolean)
     * @see java.lang.invoke.MethodHandles#privateLookupIn
     */
    public boolean isOpen(String pn, Module other) {
        Objects.requireNonNull(pn);
        Objects.requireNonNull(other);
        return implIsExportedOrOpen(pn, other, /*open*/true);
    }

    /**
     * Returns {@code true} if this module exports the given package
     * unconditionally.
     *
     * <p> This method always returns {@code true} when invoked on an unnamed
     * module. A package that is {@link #isOpen(String) opened} unconditionally
     * is considered exported unconditionally at run-time and so this method
     * returns {@code true} if the package is opened unconditionally. </p>
     *
     * <p> This method does not check if the given module reads this module. </p>
     *
     * @param  pn
     *         The package name
     *
     * @return {@code true} if this module exports the package unconditionally
     *
     * @see ModuleDescriptor#exports()
     */
    public boolean isExported(String pn) {
        Objects.requireNonNull(pn);
        return implIsExportedOrOpen(pn, EVERYONE_MODULE, /*open*/false);
    }

    /**
     * Returns {@code true} if this module has <em>opened</em> a package
     * unconditionally.
     *
     * <p> This method always returns {@code true} when invoked on an unnamed
     * module. Additionally, it always returns {@code true} when invoked on an
     * {@link ModuleDescriptor#isOpen open} module with a package in the
     * module. </p>
     *
     * <p> This method does not check if the given module reads this module. </p>
     *
     * @param  pn
     *         The package name
     *
     * @return {@code true} if this module has <em>opened</em> the package
     *         unconditionally
     *
     * @see ModuleDescriptor#opens()
     */
    public boolean isOpen(String pn) {
        Objects.requireNonNull(pn);
        return implIsExportedOrOpen(pn, EVERYONE_MODULE, /*open*/true);
    }


    /**
     * Returns {@code true} if this module exports or opens the given package
     * to the given module. If the other module is {@code EVERYONE_MODULE} then
     * this method tests if the package is exported or opened unconditionally.
     */
    private boolean implIsExportedOrOpen(String pn, Module other, boolean open) {
        // all packages in unnamed modules are open
        if (!isNamed())
            return true;

        // all packages are exported/open to self
        if (other == this && descriptor.packages().contains(pn))
            return true;

        // all packages in open and automatic modules are open
        if (descriptor.isOpen() || descriptor.isAutomatic())
            return descriptor.packages().contains(pn);

        // exported/opened via module declaration/descriptor
        if (isStaticallyExportedOrOpen(pn, other, open))
            return true;

        // exported via addExports/addOpens
        if (isReflectivelyExportedOrOpen(pn, other, open))
            return true;

        // not exported or open to other
        return false;
    }

    /**
     * Returns {@code true} if this module exports or opens a package to
     * the given module via its module declaration or CLI options.
     */
    private boolean isStaticallyExportedOrOpen(String pn, Module other, boolean open) {
        // test if package is open to everyone or <other>
        Map<String, Set<Module>> openPackages = this.openPackages;
        if (openPackages != null && allows(openPackages.get(pn), other)) {
            return true;
        }

        if (!open) {
            // test package is exported to everyone or <other>
            Map<String, Set<Module>> exportedPackages = this.exportedPackages;
            if (exportedPackages != null && allows(exportedPackages.get(pn), other)) {
                return true;
            }
        }

        return false;
    }

    /**
     * Returns {@code true} if targets is non-null and contains EVERYONE_MODULE
     * or the given module. Also returns true if the given module is an unnamed
     * module and targets contains ALL_UNNAMED_MODULE.
     */
    private boolean allows(Set<Module> targets, Module module) {
       if (targets != null) {
           if (targets.contains(EVERYONE_MODULE))
               return true;
           if (module != EVERYONE_MODULE) {
               if (targets.contains(module))
                   return true;
               if (!module.isNamed() && targets.contains(ALL_UNNAMED_MODULE))
                   return true;
           }
        }
        return false;
    }

    /**
     * Returns {@code true} if this module reflectively exports or opens the
     * given package to the given module.
     */
    private boolean isReflectivelyExportedOrOpen(String pn, Module other, boolean open) {
        // exported or open to all modules
        Map<String, Boolean> exports = ReflectionData.exports.get(this, EVERYONE_MODULE);
        if (exports != null) {
            Boolean b = exports.get(pn);
            if (b != null) {
                boolean isOpen = b.booleanValue();
                if (!open || isOpen) return true;
            }
        }

        if (other != EVERYONE_MODULE) {

            // exported or open to other
            exports = ReflectionData.exports.get(this, other);
            if (exports != null) {
                Boolean b = exports.get(pn);
                if (b != null) {
                    boolean isOpen = b.booleanValue();
                    if (!open || isOpen) return true;
                }
            }

            // other is an unnamed module && exported or open to all unnamed
            if (!other.isNamed()) {
                exports = ReflectionData.exports.get(this, ALL_UNNAMED_MODULE);
                if (exports != null) {
                    Boolean b = exports.get(pn);
                    if (b != null) {
                        boolean isOpen = b.booleanValue();
                        if (!open || isOpen) return true;
                    }
                }
            }

        }

        return false;
    }

    /**
     * Returns {@code true} if this module reflectively exports the
     * given package to the given module.
     */
    boolean isReflectivelyExported(String pn, Module other) {
        return isReflectivelyExportedOrOpen(pn, other, false);
    }

    /**
     * Returns {@code true} if this module reflectively opens the
     * given package to the given module.
     */
    boolean isReflectivelyOpened(String pn, Module other) {
        return isReflectivelyExportedOrOpen(pn, other, true);
    }


    /**
     * If the caller's module is this module then update this module to export
     * the given package to the given module.
     *
     * <p> This method has no effect if the package is already exported (or
     * <em>open</em>) to the given module. </p>
     *
     * @apiNote As specified in section {@jvms 5.4.3} of the <cite>The Java
     * Virtual Machine Specification </cite>, if an attempt to resolve a
     * symbolic reference fails because of a linkage error, then subsequent
     * attempts to resolve the reference always fail with the same error that
     * was thrown as a result of the initial resolution attempt.
     *
     * @param  pn
     *         The package name
     * @param  other
     *         The module
     *
     * @return this module
     *
     * @throws IllegalArgumentException
     *         If {@code pn} is {@code null}, or this is a named module and the
     *         package {@code pn} is not a package in this module
     * @throws IllegalCallerException
     *         If this is a named module and the caller's module is not this
     *         module
     *
     * @jvms 5.4.3 Resolution
     * @see #isExported(String,Module)
     */
    @CallerSensitive
    public Module addExports(String pn, Module other) {
        if (pn == null)
            throw new IllegalArgumentException("package is null");
        Objects.requireNonNull(other);

        if (isNamed()) {
            Module caller = getCallerModule(Reflection.getCallerClass());
            if (caller != this) {
                throw new IllegalCallerException(caller + " != " + this);
            }
            implAddExportsOrOpens(pn, other, /*open*/false, /*syncVM*/true);
        }

        return this;
    }

    /**
     * If this module has <em>opened</em> a package to at least the caller
     * module then update this module to open the package to the given module.
     * Opening a package with this method allows all types in the package,
     * and all their members, not just public types and their public members,
     * to be reflected on by the given module when using APIs that support
     * private access or a way to bypass or suppress default Java language
     * access control checks.
     *
     * <p> This method has no effect if the package is already <em>open</em>
     * to the given module. </p>
     *
     * @apiNote This method can be used for cases where a <em>consumer
     * module</em> uses a qualified opens to open a package to an <em>API
     * module</em> but where the reflective access to the members of classes in
     * the consumer module is delegated to code in another module. Code in the
     * API module can use this method to open the package in the consumer module
     * to the other module.
     *
     * @param  pn
     *         The package name
     * @param  other
     *         The module
     *
     * @return this module
     *
     * @throws IllegalArgumentException
     *         If {@code pn} is {@code null}, or this is a named module and the
     *         package {@code pn} is not a package in this module
     * @throws IllegalCallerException
     *         If this is a named module and this module has not opened the
     *         package to at least the caller's module
     *
     * @see #isOpen(String,Module)
     * @see java.lang.reflect.AccessibleObject#setAccessible(boolean)
     * @see java.lang.invoke.MethodHandles#privateLookupIn
     */
    @CallerSensitive
    public Module addOpens(String pn, Module other) {
        if (pn == null)
            throw new IllegalArgumentException("package is null");
        Objects.requireNonNull(other);

        if (isNamed()) {
            Module caller = getCallerModule(Reflection.getCallerClass());
            if (caller != this && (caller == null || !isOpen(pn, caller)))
                throw new IllegalCallerException(pn + " is not open to " + caller);
            implAddExportsOrOpens(pn, other, /*open*/true, /*syncVM*/true);
        }

        return this;
    }


    /**
     * Updates this module to export a package unconditionally.
     *
     * @apiNote This method is for JDK tests only.
     */
    void implAddExports(String pn) {
        implAddExportsOrOpens(pn, Module.EVERYONE_MODULE, false, true);
    }

    /**
     * Updates this module to export a package to another module.
     *
     * @apiNote Used by Instrumentation::redefineModule and --add-exports
     */
    void implAddExports(String pn, Module other) {
        implAddExportsOrOpens(pn, other, false, true);
    }

    /**
     * Updates this module to export a package to all unnamed modules.
     *
     * @apiNote Used by the --add-exports command line option.
     */
    void implAddExportsToAllUnnamed(String pn) {
        implAddExportsOrOpens(pn, Module.ALL_UNNAMED_MODULE, false, true);
    }

    /**
     * Updates this export to export a package unconditionally without
     * notifying the VM.
     *
     * @apiNote This method is for VM white-box testing.
     */
    void implAddExportsNoSync(String pn) {
        implAddExportsOrOpens(pn.replace('/', '.'), Module.EVERYONE_MODULE, false, false);
    }

    /**
     * Updates a module to export a package to another module without
     * notifying the VM.
     *
     * @apiNote This method is for VM white-box testing.
     */
    void implAddExportsNoSync(String pn, Module other) {
        implAddExportsOrOpens(pn.replace('/', '.'), other, false, false);
    }

    /**
     * Updates this module to open a package unconditionally.
     *
     * @apiNote This method is for JDK tests only.
     */
    void implAddOpens(String pn) {
        implAddExportsOrOpens(pn, Module.EVERYONE_MODULE, true, true);
    }

    /**
     * Updates this module to open a package to another module.
     *
     * @apiNote Used by Instrumentation::redefineModule and --add-opens
     */
    void implAddOpens(String pn, Module other) {
        implAddExportsOrOpens(pn, other, true, true);
    }

    /**
     * Updates this module to open a package to all unnamed modules.
     *
     * @apiNote Used by the --add-opens command line option.
     */
    void implAddOpensToAllUnnamed(String pn) {
        implAddExportsOrOpens(pn, Module.ALL_UNNAMED_MODULE, true, true);
    }

    /**
     * Updates a module to export or open a module to another module.
     *
     * If {@code syncVM} is {@code true} then the VM is notified.
     */
    private void implAddExportsOrOpens(String pn,
                                       Module other,
                                       boolean open,
                                       boolean syncVM) {
        Objects.requireNonNull(other);
        Objects.requireNonNull(pn);

        // all packages are open in unnamed, open, and automatic modules
        if (!isNamed() || descriptor.isOpen() || descriptor.isAutomatic())
            return;

        // check if the package is already exported/open to other
        if (implIsExportedOrOpen(pn, other, open))
            return;

        // can only export a package in the module
        if (!descriptor.packages().contains(pn)) {
            throw new IllegalArgumentException("package " + pn
                                               + " not in contents");
        }

        // update VM first, just in case it fails
        if (syncVM) {
            if (other == EVERYONE_MODULE) {
                addExportsToAll0(this, pn);
            } else if (other == ALL_UNNAMED_MODULE) {
                addExportsToAllUnnamed0(this, pn);
            } else {
                addExports0(this, pn, other);
            }
        }

        // add package name to exports if absent
        Map<String, Boolean> map = ReflectionData.exports
            .computeIfAbsent(this, other,
                             (m1, m2) -> new ConcurrentHashMap<>());
        if (open) {
            map.put(pn, Boolean.TRUE);  // may need to promote from FALSE to TRUE
        } else {
            map.putIfAbsent(pn, Boolean.FALSE);
        }
    }

    /**
     * Updates a module to open all packages in the given sets to all unnamed
     * modules.
     *
     * @apiNote Used during startup to open packages for illegal access.
     */
    void implAddOpensToAllUnnamed(Set<String> concealedPkgs, Set<String> exportedPkgs) {
        if (jdk.internal.misc.VM.isModuleSystemInited()) {
            throw new IllegalStateException("Module system already initialized");
        }

        // replace this module's openPackages map with a new map that opens
        // the packages to all unnamed modules.
        Map<String, Set<Module>> openPackages = this.openPackages;
        if (openPackages == null) {
            openPackages = new HashMap<>((4 * (concealedPkgs.size() + exportedPkgs.size()) / 3) + 1);
        } else {
            openPackages = new HashMap<>(openPackages);
        }
        implAddOpensToAllUnnamed(concealedPkgs, openPackages);
        implAddOpensToAllUnnamed(exportedPkgs, openPackages);
        this.openPackages = openPackages;
    }

    private void implAddOpensToAllUnnamed(Set<String> pkgs, Map<String, Set<Module>> openPackages) {
        for (String pn : pkgs) {
            Set<Module> prev = openPackages.putIfAbsent(pn, ALL_UNNAMED_MODULE_SET);
            if (prev != null) {
                prev.add(ALL_UNNAMED_MODULE);
            }

            // update VM to export the package
            addExportsToAllUnnamed0(this, pn);
        }
    }

    // -- services --

    /**
     * If the caller's module is this module then update this module to add a
     * service dependence on the given service type. This method is intended
     * for use by frameworks that invoke {@link java.util.ServiceLoader
     * ServiceLoader} on behalf of other modules or where the framework is
     * passed a reference to the service type by other code. This method is
     * a no-op when invoked on an unnamed module or an automatic module.
     *
     * <p> This method does not cause {@link Configuration#resolveAndBind
     * resolveAndBind} to be re-run. </p>
     *
     * @param  service
     *         The service type
     *
     * @return this module
     *
     * @throws IllegalCallerException
     *         If this is a named module and the caller's module is not this
     *         module
     *
     * @see #canUse(Class)
     * @see ModuleDescriptor#uses()
     */
    @CallerSensitive
    public Module addUses(Class<?> service) {
        Objects.requireNonNull(service);

        if (isNamed() && !descriptor.isAutomatic()) {
            Module caller = getCallerModule(Reflection.getCallerClass());
            if (caller != this) {
                throw new IllegalCallerException(caller + " != " + this);
            }
            implAddUses(service);
        }

        return this;
    }

    /**
     * Update this module to add a service dependence on the given service
     * type.
     */
    void implAddUses(Class<?> service) {
        if (!canUse(service)) {
            ReflectionData.uses.putIfAbsent(this, service, Boolean.TRUE);
        }
    }


    /**
     * Indicates if this module has a service dependence on the given service
     * type. This method always returns {@code true} when invoked on an unnamed
     * module or an automatic module.
     *
     * @param  service
     *         The service type
     *
     * @return {@code true} if this module uses service type {@code st}
     *
     * @see #addUses(Class)
     */
    public boolean canUse(Class<?> service) {
        Objects.requireNonNull(service);

        if (!isNamed())
            return true;

        if (descriptor.isAutomatic())
            return true;

        // uses was declared
        if (descriptor.uses().contains(service.getName()))
            return true;

        // uses added via addUses
        return ReflectionData.uses.containsKeyPair(this, service);
    }



    // -- packages --

    /**
     * Returns the set of package names for the packages in this module.
     *
     * <p> For named modules, the returned set contains an element for each
     * package in the module. </p>
     *
     * <p> For unnamed modules, the returned set contains an element for
     * each package that {@link ClassLoader#getDefinedPackages() has been defined}
     * in the unnamed module.</p>
     *
     * @return the set of the package names of the packages in this module
     */
    public Set<String> getPackages() {
        if (isNamed()) {
            return descriptor.packages();
        } else {
            // unnamed module
            Stream<Package> packages;
            if (loader == null) {
                packages = BootLoader.packages();
            } else {
                packages = loader.packages();
            }
            return packages.filter(p -> p.module() == this)
                           .map(Package::getName).collect(Collectors.toSet());
        }
    }

    // -- creating Module objects --

    /**
     * Defines all module in a configuration to the runtime.
     *
     * @return a map of module name to runtime {@code Module}
     *
     * @throws IllegalArgumentException
     *         If the function maps a module to the null or platform class loader
     * @throws IllegalStateException
     *         If the module cannot be defined to the VM or its packages overlap
     *         with another module mapped to the same class loader
     */
    static Map<String, Module> defineModules(Configuration cf,
                                             Function<String, ClassLoader> clf,
                                             ModuleLayer layer)
    {
        boolean isBootLayer = (ModuleLayer.boot() == null);

        int numModules = cf.modules().size();
        int cap = (int)(numModules / 0.75f + 1.0f);
        Map<String, Module> nameToModule = new HashMap<>(cap);

        // to avoid repeated lookups and reduce iteration overhead, we create
        // arrays holding correlated information about each module.
        ResolvedModule[] resolvedModules = new ResolvedModule[numModules];
        Module[] modules = new Module[numModules];
        ClassLoader[] classLoaders = new ClassLoader[numModules];

        resolvedModules = cf.modules().toArray(resolvedModules);

        // record that we want to bind the layer to non-boot and non-platform
        // module loaders as a final step
        HashSet<ClassLoader> toBindLoaders = new HashSet<>(4);
        boolean hasPlatformModules = false;

        // map each module to a class loader
        ClassLoader pcl = ClassLoaders.platformClassLoader();
        boolean isModuleLoaderMapper = ModuleLoaderMap.isBuiltinMapper(clf);

        for (int index = 0; index < numModules; index++) {
            String name = resolvedModules[index].name();
            ClassLoader loader = clf.apply(name);

            if (loader == null || loader == pcl) {
                if (!isModuleLoaderMapper) {
                    throw new IllegalArgumentException("loader can't be 'null'"
                            + " or the platform class loader");
                }
                hasPlatformModules = true;
            } else {
                toBindLoaders.add(loader);
            }

            classLoaders[index] = loader;
        }

        // define each module in the configuration to the VM
        for (int index = 0; index < numModules; index++) {
            ModuleReference mref = resolvedModules[index].reference();
            ModuleDescriptor descriptor = mref.descriptor();
            String name = descriptor.name();
            ClassLoader loader = classLoaders[index];
            Module m;
            if (loader == null && name.equals("java.base")) {
                // java.base is already defined to the VM
                m = Object.class.getModule();
            } else {
                URI uri = mref.location().orElse(null);
                m = new Module(layer, loader, descriptor, uri);
            }
            nameToModule.put(name, m);
            modules[index] = m;
        }

        // setup readability and exports/opens
        for (int index = 0; index < numModules; index++) {
            ResolvedModule resolvedModule = resolvedModules[index];
            ModuleReference mref = resolvedModule.reference();
            ModuleDescriptor descriptor = mref.descriptor();
            Module m = modules[index];

            // reads
            Set<Module> reads = new HashSet<>();

            // name -> source Module when in parent layer
            Map<String, Module> nameToSource = Map.of();

            for (ResolvedModule other : resolvedModule.reads()) {
                Module m2 = null;
                if (other.configuration() == cf) {
                    // this configuration
                    m2 = nameToModule.get(other.name());
                    assert m2 != null;
                } else {
                    // parent layer
                    for (ModuleLayer parent: layer.parents()) {
                        m2 = findModule(parent, other);
                        if (m2 != null)
                            break;
                    }
                    assert m2 != null;
                    if (nameToSource.isEmpty())
                        nameToSource = new HashMap<>();
                    nameToSource.put(other.name(), m2);
                }
                reads.add(m2);

                // update VM view
                addReads0(m, m2);
            }
            m.reads = reads;

            // automatic modules read all unnamed modules
            if (descriptor.isAutomatic()) {
                m.implAddReads(ALL_UNNAMED_MODULE, true);
            }

            // exports and opens, skipped for open and automatic
            if (!descriptor.isOpen() && !descriptor.isAutomatic()) {
                if (isBootLayer && descriptor.opens().isEmpty()) {
                    // no open packages, no qualified exports to modules in parent layers
                    initExports(m, nameToModule);
                } else {
                    initExportsAndOpens(m, nameToSource, nameToModule, layer.parents());
                }
            }
        }

        // if there are modules defined to the boot or platform class loaders
        // then register the modules in the class loader's services catalog
        if (hasPlatformModules) {
            ServicesCatalog bootCatalog = BootLoader.getServicesCatalog();
            ServicesCatalog pclCatalog = ServicesCatalog.getServicesCatalog(pcl);
            for (int index = 0; index < numModules; index++) {
                ResolvedModule resolvedModule = resolvedModules[index];
                ModuleReference mref = resolvedModule.reference();
                ModuleDescriptor descriptor = mref.descriptor();
                if (!descriptor.provides().isEmpty()) {
                    Module m = modules[index];
                    ClassLoader loader = classLoaders[index];
                    if (loader == null) {
                        bootCatalog.register(m);
                    } else if (loader == pcl) {
                        pclCatalog.register(m);
                    }
                }
            }
        }

        // record that there is a layer with modules defined to the class loader
        for (ClassLoader loader : toBindLoaders) {
            layer.bindToLoader(loader);
        }

        return nameToModule;
    }

    /**
     * Find the runtime Module corresponding to the given ResolvedModule
     * in the given parent layer (or its parents).
     */
    private static Module findModule(ModuleLayer parent,
                                     ResolvedModule resolvedModule) {
        Configuration cf = resolvedModule.configuration();
        String dn = resolvedModule.name();
        return parent.layers()
                .filter(l -> l.configuration() == cf)
                .findAny()
                .map(layer -> {
                    Optional<Module> om = layer.findModule(dn);
                    assert om.isPresent() : dn + " not found in layer";
                    Module m = om.get();
                    assert m.getLayer() == layer : m + " not in expected layer";
                    return m;
                })
                .orElse(null);
    }

    /**
     * Initialize/setup a module's exports.
     *
     * @param m the module
     * @param nameToModule map of module name to Module (for qualified exports)
     */
    private static void initExports(Module m, Map<String, Module> nameToModule) {
        Map<String, Set<Module>> exportedPackages = new HashMap<>();

        for (Exports exports : m.getDescriptor().exports()) {
            String source = exports.source();
            if (exports.isQualified()) {
                // qualified exports
                Set<Module> targets = new HashSet<>();
                for (String target : exports.targets()) {
                    Module m2 = nameToModule.get(target);
                    if (m2 != null) {
                        addExports0(m, source, m2);
                        targets.add(m2);
                    }
                }
                if (!targets.isEmpty()) {
                    exportedPackages.put(source, targets);
                }
            } else {
                // unqualified exports
                addExportsToAll0(m, source);
                exportedPackages.put(source, EVERYONE_SET);
            }
        }

        if (!exportedPackages.isEmpty())
            m.exportedPackages = exportedPackages;
    }

    /**
     * Initialize/setup a module's exports.
     *
     * @param m the module
     * @param nameToSource map of module name to Module for modules that m reads
     * @param nameToModule map of module name to Module for modules in the layer
     *                     under construction
     * @param parents the parent layers
     */
    private static void initExportsAndOpens(Module m,
                                            Map<String, Module> nameToSource,
                                            Map<String, Module> nameToModule,
                                            List<ModuleLayer> parents) {
        ModuleDescriptor descriptor = m.getDescriptor();
        Map<String, Set<Module>> openPackages = new HashMap<>();
        Map<String, Set<Module>> exportedPackages = new HashMap<>();

        // process the open packages first
        for (Opens opens : descriptor.opens()) {
            String source = opens.source();

            if (opens.isQualified()) {
                // qualified opens
                Set<Module> targets = new HashSet<>();
                for (String target : opens.targets()) {
                    Module m2 = findModule(target, nameToSource, nameToModule, parents);
                    if (m2 != null) {
                        addExports0(m, source, m2);
                        targets.add(m2);
                    }
                }
                if (!targets.isEmpty()) {
                    openPackages.put(source, targets);
                }
            } else {
                // unqualified opens
                addExportsToAll0(m, source);
                openPackages.put(source, EVERYONE_SET);
            }
        }

        // next the exports, skipping exports when the package is open
        for (Exports exports : descriptor.exports()) {
            String source = exports.source();

            // skip export if package is already open to everyone
            Set<Module> openToTargets = openPackages.get(source);
            if (openToTargets != null && openToTargets.contains(EVERYONE_MODULE))
                continue;

            if (exports.isQualified()) {
                // qualified exports
                Set<Module> targets = new HashSet<>();
                for (String target : exports.targets()) {
                    Module m2 = findModule(target, nameToSource, nameToModule, parents);
                    if (m2 != null) {
                        // skip qualified export if already open to m2
                        if (openToTargets == null || !openToTargets.contains(m2)) {
                            addExports0(m, source, m2);
                            targets.add(m2);
                        }
                    }
                }
                if (!targets.isEmpty()) {
                    exportedPackages.put(source, targets);
                }
            } else {
                // unqualified exports
                addExportsToAll0(m, source);
                exportedPackages.put(source, EVERYONE_SET);
            }
        }

        if (!openPackages.isEmpty())
            m.openPackages = openPackages;
        if (!exportedPackages.isEmpty())
            m.exportedPackages = exportedPackages;
    }

    /**
     * Find the runtime Module with the given name. The module name is the
     * name of a target module in a qualified exports or opens directive.
     *
     * @param target The target module to find
     * @param nameToSource The modules in parent layers that are read
     * @param nameToModule The modules in the layer under construction
     * @param parents The parent layers
     */
    private static Module findModule(String target,
                                     Map<String, Module> nameToSource,
                                     Map<String, Module> nameToModule,
                                     List<ModuleLayer> parents) {
        Module m = nameToSource.get(target);
        if (m == null) {
            m = nameToModule.get(target);
            if (m == null) {
                for (ModuleLayer parent : parents) {
                    m = parent.findModule(target).orElse(null);
                    if (m != null) break;
                }
            }
        }
        return m;
    }


    // -- annotations --

    /**
     * {@inheritDoc}
     * This method returns {@code null} when invoked on an unnamed module.
     *
     * <p> Note that any annotation returned by this method is a
     * declaration annotation.
     */
    @Override
    public <T extends Annotation> T getAnnotation(Class<T> annotationClass) {
        return moduleInfoClass().getDeclaredAnnotation(annotationClass);
    }

    /**
     * {@inheritDoc}
     * This method returns an empty array when invoked on an unnamed module.
     *
     * <p> Note that any annotations returned by this method are
     * declaration annotations.
     */
    @Override
    public Annotation[] getAnnotations() {
        return moduleInfoClass().getAnnotations();
    }

    /**
     * {@inheritDoc}
     * This method returns an empty array when invoked on an unnamed module.
     *
     * <p> Note that any annotations returned by this method are
     * declaration annotations.
     */
    @Override
    public Annotation[] getDeclaredAnnotations() {
        return moduleInfoClass().getDeclaredAnnotations();
    }

    // cached class file with annotations
    private volatile Class<?> moduleInfoClass;

    @SuppressWarnings("removal")
    private Class<?> moduleInfoClass() {
        Class<?> clazz = this.moduleInfoClass;
        if (clazz != null)
            return clazz;

        synchronized (this) {
            clazz = this.moduleInfoClass;
            if (clazz == null) {
                if (isNamed()) {
                    PrivilegedAction<Class<?>> pa = this::loadModuleInfoClass;
                    clazz = AccessController.doPrivileged(pa);
                }
                if (clazz == null) {
                    class DummyModuleInfo { }
                    clazz = DummyModuleInfo.class;
                }
                this.moduleInfoClass = clazz;
            }
            return clazz;
        }
    }

    private Class<?> loadModuleInfoClass() {
        Class<?> clazz = null;
        try (InputStream in = getResourceAsStream("module-info.class")) {
            if (in != null)
                clazz = loadModuleInfoClass(in);
        } catch (Exception ignore) { }
        return clazz;
    }

    /**
     * Loads module-info.class as a package-private interface in a class loader
     * that is a child of this module's class loader.
     */
    private Class<?> loadModuleInfoClass(InputStream in) throws IOException {
        final String MODULE_INFO = "module-info";

        ClassWriter cw = new ClassWriter(ClassWriter.COMPUTE_MAXS
                                         + ClassWriter.COMPUTE_FRAMES);

        ClassVisitor cv = new ClassVisitor(Opcodes.ASM7, cw) {
            @Override
            public void visit(int version,
                              int access,
                              String name,
                              String signature,
                              String superName,
                              String[] interfaces) {
                cw.visit(version,
                        Opcodes.ACC_INTERFACE
                            + Opcodes.ACC_ABSTRACT
                            + Opcodes.ACC_SYNTHETIC,
                        MODULE_INFO,
                        null,
                        "java/lang/Object",
                        null);
            }
            @Override
            public AnnotationVisitor visitAnnotation(String desc, boolean visible) {
                // keep annotations
                return super.visitAnnotation(desc, visible);
            }
            @Override
            public void visitAttribute(Attribute attr) {
                // drop non-annotation attributes
            }
            @Override
            public ModuleVisitor visitModule(String name, int flags, String version) {
                // drop Module attribute
                return null;
            }
        };

        ClassReader cr = new ClassReader(in);
        cr.accept(cv, 0);
        byte[] bytes = cw.toByteArray();

        ClassLoader cl = new ClassLoader(loader) {
            @Override
            protected Class<?> findClass(String cn)throws ClassNotFoundException {
                if (cn.equals(MODULE_INFO)) {
                    return super.defineClass(cn, bytes, 0, bytes.length);
                } else {
                    throw new ClassNotFoundException(cn);
                }
            }
            @Override
            protected Class<?> loadClass(String cn, boolean resolve)
                throws ClassNotFoundException
            {
                synchronized (getClassLoadingLock(cn)) {
                    Class<?> c = findLoadedClass(cn);
                    if (c == null) {
                        if (cn.equals(MODULE_INFO)) {
                            c = findClass(cn);
                        } else {
                            c = super.loadClass(cn, resolve);
                        }
                    }
                    if (resolve)
                        resolveClass(c);
                    return c;
                }
            }
        };

        try {
            return cl.loadClass(MODULE_INFO);
        } catch (ClassNotFoundException e) {
            throw new InternalError(e);
        }
    }


    // -- misc --


    /**
     * Returns an input stream for reading a resource in this module.
     * The {@code name} parameter is a {@code '/'}-separated path name that
     * identifies the resource. As with {@link Class#getResourceAsStream
     * Class.getResourceAsStream}, this method delegates to the module's class
     * loader {@link ClassLoader#findResource(String,String)
     * findResource(String,String)} method, invoking it with the module name
     * (or {@code null} when the module is unnamed) and the name of the
     * resource. If the resource name has a leading slash then it is dropped
     * before delegation.
     *
     * <p> A resource in a named module may be <em>encapsulated</em> so that
     * it cannot be located by code in other modules. Whether a resource can be
     * located or not is determined as follows: </p>
     *
     * <ul>
     *     <li> If the resource name ends with  "{@code .class}" then it is not
     *     encapsulated. </li>
     *
     *     <li> A <em>package name</em> is derived from the resource name. If
     *     the package name is a {@linkplain #getPackages() package} in the
     *     module then the resource can only be located by the caller of this
     *     method when the package is {@linkplain #isOpen(String,Module) open}
     *     to at least the caller's module. If the resource is not in a
     *     package in the module then the resource is not encapsulated. </li>
     * </ul>
     *
     * <p> In the above, the <em>package name</em> for a resource is derived
     * from the subsequence of characters that precedes the last {@code '/'} in
     * the name and then replacing each {@code '/'} character in the subsequence
     * with {@code '.'}. A leading slash is ignored when deriving the package
     * name. As an example, the package name derived for a resource named
     * "{@code a/b/c/foo.properties}" is "{@code a.b.c}". A resource name
     * with the name "{@code META-INF/MANIFEST.MF}" is never encapsulated
     * because "{@code META-INF}" is not a legal package name. </p>
     *
     * <p> This method returns {@code null} if the resource is not in this
     * module, the resource is encapsulated and cannot be located by the caller,
     * or access to the resource is denied by the security manager. </p>
     *
     * @param  name
     *         The resource name
     *
     * @return An input stream for reading the resource or {@code null}
     *
     * @throws IOException
     *         If an I/O error occurs
     *
     * @see Class#getResourceAsStream(String)
     */
    @CallerSensitive
    public InputStream getResourceAsStream(String name) throws IOException {
        if (name.startsWith("/")) {
            name = name.substring(1);
        }

        if (isNamed() && Resources.canEncapsulate(name)) {
            Module caller = getCallerModule(Reflection.getCallerClass());
            if (caller != this && caller != Object.class.getModule()) {
                String pn = Resources.toPackageName(name);
                if (getPackages().contains(pn)) {
                    if (caller == null && !isOpen(pn)) {
                        // no caller, package not open
                        return null;
                    }
                    if (!isOpen(pn, caller)) {
                        // package not open to caller
                        return null;
                    }
                }
            }
        }

        String mn = this.name;

        // special-case built-in class loaders to avoid URL connection
        if (loader == null) {
            return BootLoader.findResourceAsStream(mn, name);
        } else if (loader instanceof BuiltinClassLoader) {
            return ((BuiltinClassLoader) loader).findResourceAsStream(mn, name);
        }

        // locate resource in module
        URL url = loader.findResource(mn, name);
        if (url != null) {
            try {
                return url.openStream();
            } catch (SecurityException e) { }
        }

        return null;
    }

    /**
     * Returns the string representation of this module. For a named module,
     * the representation is the string {@code "module"}, followed by a space,
     * and then the module name. For an unnamed module, the representation is
     * the string {@code "unnamed module"}, followed by a space, and then an
     * implementation specific string that identifies the unnamed module.
     *
     * @return The string representation of this module
     */
    @Override
    public String toString() {
        if (isNamed()) {
            return "module " + name;
        } else {
            String id = Integer.toHexString(System.identityHashCode(this));
            return "unnamed module @" + id;
        }
    }

    /**
     * Returns the module that a given caller class is a member of. Returns
     * {@code null} if the caller is {@code null}.
     */
    private Module getCallerModule(Class<?> caller) {
        return (caller != null) ? caller.getModule() : null;
    }


    // -- native methods --

    // JVM_DefineModule
    private static native void defineModule0(Module module,
                                             boolean isOpen,
                                             String version,
                                             String location,
                                             Object[] pns);

    // JVM_AddReadsModule
    private static native void addReads0(Module from, Module to);

    // JVM_AddModuleExports
    private static native void addExports0(Module from, String pn, Module to);

    // JVM_AddModuleExportsToAll
    private static native void addExportsToAll0(Module from, String pn);

    // JVM_AddModuleExportsToAllUnnamed
    private static native void addExportsToAllUnnamed0(Module from, String pn);
}<|MERGE_RESOLUTION|>--- conflicted
+++ resolved
@@ -56,11 +56,6 @@
 import jdk.internal.loader.BootLoader;
 import jdk.internal.loader.ClassLoaders;
 import jdk.internal.misc.CDS;
-<<<<<<< HEAD
-import jdk.internal.module.IllegalAccessLogger;
-import jdk.internal.module.IllegalNativeAccessChecker;
-=======
->>>>>>> 21a08587
 import jdk.internal.module.ModuleLoaderMap;
 import jdk.internal.module.ServicesCatalog;
 import jdk.internal.module.Resources;
@@ -114,13 +109,8 @@
     // the module descriptor
     private final ModuleDescriptor descriptor;
 
-<<<<<<< HEAD
-    // is this module a native module
-    private volatile boolean enableNativeAccess = false;
-=======
     // true, if this module allows restricted native access
     private volatile boolean enableNativeAccess;
->>>>>>> 21a08587
 
     /**
      * Creates a new named Module. The resulting Module will be defined to the
@@ -147,13 +137,10 @@
         defineModule0(this, isOpen, vs, loc, packages);
         if (loader == null || loader == ClassLoaders.platformClassLoader()) {
             // boot/builtin modules are always native
-<<<<<<< HEAD
-            addEnableNativeAccess();
-=======
             implAddEnableNativeAccess();
->>>>>>> 21a08587
-        }
-    }
+        }
+    }
+
 
     /**
      * Create the unnamed Module for the given ClassLoader.
@@ -167,6 +154,7 @@
         this.descriptor = null;
     }
 
+
     /**
      * Creates a named module but without defining the module to the VM.
      *
@@ -263,20 +251,6 @@
         return null;
     }
 
-<<<<<<< HEAD
-    boolean isEnableNativeAccess() {
-        if (enableNativeAccess) {
-            return true;
-        }
-
-        // lazy init for unnamed modules
-        if (!isNamed() && IllegalNativeAccessChecker.enableNativeAccessAllUnnamedModules()) {
-            enableNativeAccess = true;
-            return true;
-        }
-
-        return false;
-=======
     /**
      * Update this module to allow access to restricted methods.
      */
@@ -299,7 +273,6 @@
         return isNamed() ?
                 enableNativeAccess :
                 ALL_UNNAMED_MODULE.enableNativeAccess;
->>>>>>> 21a08587
     }
 
     // --
@@ -464,11 +437,6 @@
             }
             implAddReads(other, true);
         }
-        return this;
-    }
-
-    Module addEnableNativeAccess() {
-        enableNativeAccess = true;
         return this;
     }
 
