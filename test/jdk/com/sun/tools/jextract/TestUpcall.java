/*
 * Copyright (c) 2018, Oracle and/or its affiliates. All rights reserved.
 * DO NOT ALTER OR REMOVE COPYRIGHT NOTICES OR THIS FILE HEADER.
 *
 * This code is free software; you can redistribute it and/or modify it
 * under the terms of the GNU General Public License version 2 only, as
 * published by the Free Software Foundation.
 *
 * This code is distributed in the hope that it will be useful, but WITHOUT
 * ANY WARRANTY; without even the implied warranty of MERCHANTABILITY or
 * FITNESS FOR A PARTICULAR PURPOSE.  See the GNU General Public License
 * version 2 for more details (a copy is included in the LICENSE file that
 * accompanied this code).
 *
 * You should have received a copy of the GNU General Public License version
 * 2 along with this work; if not, write to the Free Software Foundation,
 * Inc., 51 Franklin St, Fifth Floor, Boston, MA 02110-1301 USA.
 *
 * Please contact Oracle, 500 Oracle Parkway, Redwood Shores, CA 94065 USA
 * or visit www.oracle.com if you need additional information or have any
 * questions.
 */

/*
 * @test
 * @modules jdk.jextract
 * @build TestUpcall
 *
 * @run testng/othervm -Djdk.internal.foreign.UpcallHandler.FASTPATH=none TestUpcall
 * @run testng/othervm TestUpcall
 */

import org.testng.annotations.*;

import java.foreign.Libraries;
import java.foreign.NativeTypes;
import java.foreign.Scope;
import java.foreign.annotations.NativeGetter;
import java.foreign.annotations.NativeSetter;
import java.foreign.layout.Group;
import java.foreign.layout.Layout;
import java.foreign.layout.Padding;
import java.foreign.memory.Pointer;
import java.foreign.memory.Struct;
import java.lang.annotation.Annotation;
import java.lang.invoke.MethodHandles;
import java.lang.reflect.Method;
import java.lang.reflect.ParameterizedType;
import java.lang.reflect.Proxy;
import java.nio.file.Path;
import java.util.ArrayList;
import java.util.List;
import java.util.function.Consumer;
import java.util.function.Function;
import java.util.stream.Stream;

import static org.testng.Assert.*;

public class TestUpcall extends JextractToolRunner {

    final static int MAX_CODE = 20;
    final List<Runnable> cleanups = new ArrayList<>();

    public static class UpcallTest {

        private final Class<?> headerCls;
        private final Object lib;
    
        public UpcallTest(Class<?> headerCls, Object lib) {
            this.headerCls = headerCls;
            this.lib = lib;
        }
    
        @Test(dataProvider = "getArgs")
<<<<<<< HEAD
        public void testUpCall(String mName, @NoInjection Method m)  throws Throwable {
            try {
                System.err.print("Calling " + mName + "...");
                try (Scope scope = Scope.newNativeScope()) {
                    List<Consumer<Object>> checks = new ArrayList<>();
                    Object res = m.invoke(lib, makeArgs(scope, m, checks));
                    if (m.getReturnType() != void.class) {
                        checks.forEach(c -> c.accept(res));
                    }
=======
        public void testUpCall(String mName, @NoInjection Method m)  throws ReflectiveOperationException {
            System.err.print("Calling " + mName + "...");
            try(Scope scope = Scope.globalScope().fork()) {
                List<Consumer<Object>> checks = new ArrayList<>();
                Object res = m.invoke(lib, makeArgs(scope, m, checks));
                if (m.getReturnType() != void.class) {
                    checks.forEach(c -> c.accept(res));
>>>>>>> bd0e55ee
                }
                System.err.println("PASS");
            } catch (Throwable e) {
                System.err.println("FAIL " + e.getMessage());
                e.printStackTrace();
                throw e;
            }
        }
    
        @DataProvider
        public Object[][] getArgs() {
            return Stream.of(headerCls.getDeclaredMethods())
                    .map(m -> new Object[]{ m.getName(), m })
                    .toArray(Object[][]::new);
        }
    
    }

    @Factory
    public Object[] getTests() throws ReflectiveOperationException {
        List<UpcallTest> res = new ArrayList<>();
        for (int i = 0 ; i < MAX_CODE ; i++) {
            System.err.println("Running jextract ... --exclude-symbols " + filterFor(i) + " ...");
            Path clzPath = getOutputFilePath("libTestUpcall" + i + ".jar");
            run("-o", clzPath.toString(),
                    "--exclude-symbols", filterFor(i),
                    getInputFilePath("libTestUpcall.h").toString()).checkSuccess();
            Loader loader = classLoader(clzPath);
            Class<?> headerCls = loader.loadClass("libTestUpcall");
            Object lib = Libraries.bind(headerCls, Libraries.loadLibrary(MethodHandles.lookup(), "TestUpcall"));
            res.add(new UpcallTest(headerCls, lib));
            cleanups.add(() -> {
               loader.close();
               deleteFile(clzPath);
            });
        }
        if(res.isEmpty())
            throw new RuntimeException("Could not generate any tests");
        return res.toArray();
    }

    @AfterSuite
    public void after() {
        cleanups.forEach(Runnable::run);
    }

    static Object[] makeArgs(Scope sc, Method m, List<Consumer<Object>> checks) throws ReflectiveOperationException {
        Class<?>[] params = m.getParameterTypes();
        Object[] args = new Object[params.length];
        for (int i = 0 ; i < params.length - 1 ; i++) {
            args[i] = makeArg(sc, params[i], checks, i == 0);
        }
        args[params.length - 1] = makeCallback(sc, m);
        return args;
    }

    @SuppressWarnings("unchecked")
    static Object makeArg(Scope sc, Class<?> carrier, List<Consumer<Object>> checks, boolean check) throws ReflectiveOperationException {
        if (Struct.class.isAssignableFrom(carrier)) {
            Struct<?> str = sc.allocateStruct((Class)carrier);
            initStruct(sc, str, checks, check);
            return str;
        } else if (carrier == int.class) {
            if (check) {
                checks.add(o -> assertEquals(o, 42));
            }
            return 42;
        } else if (carrier == float.class) {
            if (check) {
                checks.add(o -> assertEquals(o, 12f));
            }
            return 12f;
        } else if (carrier == double.class) {
            if (check) {
                checks.add(o -> assertEquals(o, 24d));
            }
            return 24d;
        } else if (carrier == Pointer.class) {
            Pointer<?> p = sc.allocate(NativeTypes.INT32);
            if (check) {
                checks.add(o -> {
                    try {
                        assertEquals(((Pointer<?>)o).addr(), p.addr());
                    } catch (Throwable ex) {
                        throw new IllegalStateException(ex);
                    }
                });
            }
            return p;
        } else {
            throw new IllegalStateException("Unexpected carrier: " + carrier);
        }
    }

    static void initStruct(Scope sc, Struct<?> str, List<Consumer<Object>> checks, boolean check) throws ReflectiveOperationException {
        Group g = (Group)str.ptr().type().layout();
        for (Layout l : g.elements()) {
            if (l instanceof Padding) continue;
            Method getter = findAccessor(str.getClass(), l.name().get(), NativeGetter.class, NativeGetter::value);
            Class<?> carrier = getter.getReturnType();
            Method setter = findAccessor(str.getClass(), l.name().get(), NativeSetter.class, NativeSetter::value);
            List<Consumer<Object>> fieldsCheck = new ArrayList<>();
            Object value = makeArg(sc, carrier, fieldsCheck, check);
            //set value
            setter.invoke(str, value);
            //add check
            if (check) {
                assertTrue(fieldsCheck.size() == 1);
                checks.add(o -> {
                    try {
                        fieldsCheck.get(0).accept(getter.invoke(o));
                    } catch (Throwable ex) {
                        throw new IllegalStateException(ex);
                    }
                });
            }
        }
    }

    static <A extends Annotation> Method findAccessor(Class<?> clazz, String name, Class<A> anno, Function<A, String> nameFunc) {
        return Stream.of(clazz.getInterfaces()[0].getDeclaredMethods())
                .filter(m -> m.isAnnotationPresent(anno))
                .filter(m -> nameFunc.apply(m.getAnnotation(anno)).equals(name))
                .findFirst().get();
    }

    @SuppressWarnings("unchecked")
    static Object makeCallback(Scope sc, Method m) {
        ParameterizedType callbackParam = ((ParameterizedType)m.getGenericParameterTypes()[m.getParameterCount() - 1]);
        Class<?> callbackType = (Class<?>)callbackParam.getActualTypeArguments()[0];
        Object cb = sc.allocateCallback((Class)callbackType, allocateCallbackInstance(callbackType));
        return cb;
        //throw new UnsupportedOperationException("Hello " + callbackType);
    }

    static Object allocateCallbackInstance(Class<?> carrier) {
        return Proxy.newProxyInstance(carrier.getClassLoader(), new Class<?>[] { carrier },
                (proxy, method, args) -> args.length > 0 ? args[0] : null);
    }

    static String filterFor(int k) {
        List<String> patterns = new ArrayList<>();
        for (int i = 0 ; i < MAX_CODE ; i++) {
            if (i != k) {
                patterns.add("f" + i + "_");
            }
        }
        return String.format("(%s).*", String.join("|", patterns));
    }

    public static void main(String[] args) throws Throwable {
        TestUpcall t = new TestUpcall();
        Object[] tests = t.getTests();
        for (Object o : tests) {
            UpcallTest test = (UpcallTest)o;
            for(Object[] testArgs : test.getArgs()) {
                String name = (String)testArgs[0];
                Method m = (Method)testArgs[1];

                test.testUpCall(name, m);
            }
        }

    }
}<|MERGE_RESOLUTION|>--- conflicted
+++ resolved
@@ -72,25 +72,15 @@
         }
     
         @Test(dataProvider = "getArgs")
-<<<<<<< HEAD
         public void testUpCall(String mName, @NoInjection Method m)  throws Throwable {
             try {
                 System.err.print("Calling " + mName + "...");
-                try (Scope scope = Scope.newNativeScope()) {
+                try (Scope scope = Scope.globalScope().fork()) {
                     List<Consumer<Object>> checks = new ArrayList<>();
                     Object res = m.invoke(lib, makeArgs(scope, m, checks));
                     if (m.getReturnType() != void.class) {
                         checks.forEach(c -> c.accept(res));
                     }
-=======
-        public void testUpCall(String mName, @NoInjection Method m)  throws ReflectiveOperationException {
-            System.err.print("Calling " + mName + "...");
-            try(Scope scope = Scope.globalScope().fork()) {
-                List<Consumer<Object>> checks = new ArrayList<>();
-                Object res = m.invoke(lib, makeArgs(scope, m, checks));
-                if (m.getReturnType() != void.class) {
-                    checks.forEach(c -> c.accept(res));
->>>>>>> bd0e55ee
                 }
                 System.err.println("PASS");
             } catch (Throwable e) {
@@ -113,7 +103,6 @@
     public Object[] getTests() throws ReflectiveOperationException {
         List<UpcallTest> res = new ArrayList<>();
         for (int i = 0 ; i < MAX_CODE ; i++) {
-            System.err.println("Running jextract ... --exclude-symbols " + filterFor(i) + " ...");
             Path clzPath = getOutputFilePath("libTestUpcall" + i + ".jar");
             run("-o", clzPath.toString(),
                     "--exclude-symbols", filterFor(i),
