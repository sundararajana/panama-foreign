/*
 *  Copyright (c) 2019, 2020, Oracle and/or its affiliates. All rights reserved.
 *  DO NOT ALTER OR REMOVE COPYRIGHT NOTICES OR THIS FILE HEADER.
 *
 *  This code is free software; you can redistribute it and/or modify it
 *  under the terms of the GNU General Public License version 2 only, as
 *  published by the Free Software Foundation.
 *
 *  This code is distributed in the hope that it will be useful, but WITHOUT
 *  ANY WARRANTY; without even the implied warranty of MERCHANTABILITY or
 *  FITNESS FOR A PARTICULAR PURPOSE.  See the GNU General Public License
 *  version 2 for more details (a copy is included in the LICENSE file that
 *  accompanied this code).
 *
 *  You should have received a copy of the GNU General Public License version
 *  2 along with this work; if not, write to the Free Software Foundation,
 *  Inc., 51 Franklin St, Fifth Floor, Boston, MA 02110-1301 USA.
 *
 *  Please contact Oracle, 500 Oracle Parkway, Redwood Shores, CA 94065 USA
 *  or visit www.oracle.com if you need additional information or have any
 *  questions.
 */

/*
 * @test
 * @run testng/othervm -XX:MaxDirectMemorySize=1M TestSegments
 */

import jdk.incubator.foreign.MemoryLayout;
import jdk.incubator.foreign.MemoryLayouts;
import jdk.incubator.foreign.MemorySegment;
import org.testng.annotations.DataProvider;
import org.testng.annotations.Test;

import java.lang.invoke.VarHandle;
import java.lang.reflect.InvocationTargetException;
import java.lang.reflect.Method;
import java.lang.reflect.Modifier;
import java.nio.ByteBuffer;
import java.nio.ByteOrder;
import java.util.ArrayList;
import java.util.List;
import java.util.concurrent.atomic.AtomicBoolean;
import java.util.concurrent.atomic.AtomicReference;
import java.util.function.LongFunction;
import java.util.function.Supplier;
import java.util.stream.Stream;
import static jdk.incubator.foreign.MemorySegment.*;
import static org.testng.Assert.*;

public class TestSegments {

    @Test(dataProvider = "badSizeAndAlignments", expectedExceptions = IllegalArgumentException.class)
    public void testBadAllocateAlign(long size, long align) {
        MemorySegment.allocateNative(size, align);
    }

    @Test(dataProvider = "badLayouts", expectedExceptions = UnsupportedOperationException.class)
    public void testBadAllocateLayout(MemoryLayout layout) {
        MemorySegment.allocateNative(layout);
    }

    @Test(expectedExceptions = { OutOfMemoryError.class,
                                 IllegalArgumentException.class })
    public void testAllocateTooBig() {
        MemorySegment.allocateNative(Long.MAX_VALUE);
    }

    @Test(dataProvider = "segmentOperations")
    public void testOpOutsideConfinement(SegmentMember member) throws Throwable {
        try (MemorySegment segment = MemorySegment.allocateNative(4)) {
            AtomicBoolean failed = new AtomicBoolean(false);
            Thread t = new Thread(() -> {
                try {
                    Object o = member.method.invoke(segment, member.params);
                } catch (ReflectiveOperationException ex) {
                    throw new IllegalStateException(ex);
                }
            });
            t.setUncaughtExceptionHandler((thread, ex) -> failed.set(true));
            t.start();
            t.join();
            assertEquals(failed.get(), member.isConfined());
        }
    }

    @Test(dataProvider = "segmentOperations")
    public void testOpAfterClose(SegmentMember member) throws Throwable {
        MemorySegment segment = MemorySegment.allocateNative(4);
        segment.close();
        try {
            Object o = member.method.invoke(segment, member.params);
            assertFalse(member.isConfined());
        } catch (InvocationTargetException ex) {
            assertTrue(member.isConfined());
            Throwable target = ex.getTargetException();
            assertTrue(target instanceof NullPointerException ||
                          target instanceof UnsupportedOperationException ||
                          target instanceof IllegalStateException);
        }
    }

<<<<<<< HEAD
=======
    @Test(expectedExceptions = OutOfMemoryError.class)
    public void testNativeAllocationTooBig() {
        try (MemorySegment segment = MemorySegment.allocateNative(1024 * 1024 * 8 * 2)) { // 2M
            // do nothing
        }
    }

>>>>>>> fcfeafad
    @Test
    public void testNativeSegmentIsZeroed() {
        VarHandle byteHandle = MemoryLayout.ofSequence(MemoryLayouts.JAVA_BYTE)
                .varHandle(byte.class, MemoryLayout.PathElement.sequenceElement());
        try (MemorySegment segment = MemorySegment.allocateNative(1000)) {
            for (long i = 0 ; i < segment.byteSize() ; i++) {
                assertEquals(0, (byte)byteHandle.get(segment, i));
            }
        }
    }

    @Test
    public void testSlices() {
        VarHandle byteHandle = MemoryLayout.ofSequence(MemoryLayouts.JAVA_BYTE)
                .varHandle(byte.class, MemoryLayout.PathElement.sequenceElement());
        try (MemorySegment segment = MemorySegment.allocateNative(10)) {
            //init
            for (byte i = 0 ; i < segment.byteSize() ; i++) {
                byteHandle.set(segment, (long)i, i);
            }
            for (int offset = 0 ; offset < 10 ; offset++) {
                MemorySegment slice = segment.asSlice(offset);
                for (long i = offset ; i < 10 ; i++) {
                    assertEquals(
                            byteHandle.get(segment, i),
                            byteHandle.get(slice, i - offset)
                    );
                }
            }
        }
    }

    @Test(dataProvider = "segmentFactories")
    public void testAccessModesOfFactories(Supplier<MemorySegment> memorySegmentSupplier) {
        try (MemorySegment segment = memorySegmentSupplier.get()) {
            assertTrue(segment.hasAccessModes(ALL_ACCESS));
            assertEquals(segment.accessModes(), ALL_ACCESS);
        }
    }

    @Test(dataProvider = "accessModes")
    public void testAccessModes(int accessModes) {
        int[] arr = new int[1];
        for (AccessActions action : AccessActions.values()) {
            MemorySegment segment = MemorySegment.ofArray(arr);
            MemorySegment restrictedSegment = segment.withAccessModes(accessModes);
            assertEquals(restrictedSegment.accessModes(), accessModes);
            boolean shouldFail = !restrictedSegment.hasAccessModes(action.accessMode);
            try {
                action.run(restrictedSegment);
                assertFalse(shouldFail);
            } catch (UnsupportedOperationException ex) {
                assertTrue(shouldFail);
            }
        }
    }

    @DataProvider(name = "segmentFactories")
    public Object[][] segmentFactories() {
        List<Supplier<MemorySegment>> l = List.of(
                () -> MemorySegment.ofArray(new byte[] { 0x00, 0x01, 0x02, 0x03 }),
                () -> MemorySegment.ofArray(new char[] {'a', 'b', 'c', 'd' }),
                () -> MemorySegment.ofArray(new double[] { 1d, 2d, 3d, 4d} ),
                () -> MemorySegment.ofArray(new float[] { 1.0f, 2.0f, 3.0f, 4.0f }),
                () -> MemorySegment.ofArray(new int[] { 1, 2, 3, 4 }),
                () -> MemorySegment.ofArray(new long[] { 1l, 2l, 3l, 4l } ),
                () -> MemorySegment.ofArray(new short[] { 1, 2, 3, 4 } ),
                () -> MemorySegment.allocateNative(4),
                () -> MemorySegment.allocateNative(4, 8),
                () -> MemorySegment.allocateNative(MemoryLayout.ofValueBits(32, ByteOrder.nativeOrder()))
        );
        return l.stream().map(s -> new Object[] { s }).toArray(Object[][]::new);
    }

    @Test(dataProvider = "segmentFactories")
    public void testFill(Supplier<MemorySegment> memorySegmentSupplier) {
        VarHandle byteHandle = MemoryLayout.ofSequence(MemoryLayouts.JAVA_BYTE)
                .varHandle(byte.class, MemoryLayout.PathElement.sequenceElement());

        for (byte value : new byte[] {(byte) 0xFF, (byte) 0x00, (byte) 0x45}) {
            try (MemorySegment segment = memorySegmentSupplier.get()) {
                segment.fill(value);
                for (long l = 0; l < segment.byteSize(); l++) {
                    assertEquals((byte) byteHandle.get(segment, l), value);
                }

                // fill a slice
                var sliceSegment = segment.asSlice(1, segment.byteSize() - 2).fill((byte) ~value);
                for (long l = 0; l < sliceSegment.byteSize(); l++) {
                    assertEquals((byte) byteHandle.get(sliceSegment, l), ~value);
                }
                // assert enclosing slice
                assertEquals((byte) byteHandle.get(segment, 0L), value);
                for (long l = 1; l < segment.byteSize() - 2; l++) {
                    assertEquals((byte) byteHandle.get(segment, l), (byte) ~value);
                }
                assertEquals((byte) byteHandle.get(segment, segment.byteSize() - 1L), value);
            }
        }
    }

    @Test(dataProvider = "segmentFactories", expectedExceptions = IllegalStateException.class)
    public void testFillClosed(Supplier<MemorySegment> memorySegmentSupplier) {
        MemorySegment segment = memorySegmentSupplier.get();
        segment.close();
        segment.fill((byte) 0xFF);
    }

    @Test(dataProvider = "segmentFactories", expectedExceptions = UnsupportedOperationException.class)
    public void testFillIllegalAccessMode(Supplier<MemorySegment> memorySegmentSupplier) {
        try (MemorySegment segment = memorySegmentSupplier.get()) {
            segment.withAccessModes(segment.accessModes() & ~WRITE).fill((byte) 0xFF);
        }
    }

    @Test(dataProvider = "segmentFactories")
    public void testFillThread(Supplier<MemorySegment> memorySegmentSupplier) throws Exception {
        try (MemorySegment segment = memorySegmentSupplier.get()) {
            AtomicReference<RuntimeException> exception = new AtomicReference<>();
            Runnable action = () -> {
                try {
                    segment.fill((byte) 0xBA);
                } catch (RuntimeException e) {
                    exception.set(e);
                }
            };
            Thread thread = new Thread(action);
            thread.start();
            thread.join();

            RuntimeException e = exception.get();
            if (!(e instanceof IllegalStateException)) {
                throw e;
            }
        }
    }

    @Test
    public void testFillEmpty() {
        MemorySegment.ofArray(new byte[] { }).fill((byte) 0xFF);
        MemorySegment.ofArray(new byte[2]).asSlice(0, 0).fill((byte) 0xFF);
        MemorySegment.ofByteBuffer(ByteBuffer.allocateDirect(0)).fill((byte) 0xFF);
    }

    @Test(expectedExceptions = IllegalArgumentException.class)
    public void testWithAccessModesBadUnsupportedMode() {
        int[] arr = new int[1];
        MemorySegment segment = MemorySegment.ofArray(arr);
        segment.withAccessModes((1 << AccessActions.values().length) + 1);
    }

    @Test(expectedExceptions = IllegalArgumentException.class)
    public void testBadWithAccessModesBadStrongerMode() {
        int[] arr = new int[1];
        MemorySegment segment = MemorySegment.ofArray(arr).withAccessModes(READ);
        segment.withAccessModes(WRITE);
    }

    @Test(expectedExceptions = IllegalArgumentException.class)
    public void testBadHasAccessModes() {
        int[] arr = new int[1];
        MemorySegment segment = MemorySegment.ofArray(arr);
        segment.hasAccessModes((1 << AccessActions.values().length) + 1);
    }

    @DataProvider(name = "badSizeAndAlignments")
    public Object[][] sizesAndAlignments() {
        return new Object[][] {
                { -1, 8 },
                { 1, 15 },
                { 1, -15 }
        };
    }

    @DataProvider(name = "badLayouts")
    public Object[][] layouts() {
        SizedLayoutFactory[] layoutFactories = SizedLayoutFactory.values();
        Object[][] values = new Object[layoutFactories.length * 2][2];
        for (int i = 0; i < layoutFactories.length ; i++) {
            values[i * 2] = new Object[] { MemoryLayout.ofStruct(layoutFactories[i].make(7), MemoryLayout.ofPaddingBits(9)) }; // good size, bad align
            values[(i * 2) + 1] = new Object[] { layoutFactories[i].make(15).withBitAlignment(16) }; // bad size, good align
        }
        return values;
    }

    enum SizedLayoutFactory {
        VALUE_BE(size -> MemoryLayout.ofValueBits(size, ByteOrder.BIG_ENDIAN)),
        VALUE_LE(size -> MemoryLayout.ofValueBits(size, ByteOrder.LITTLE_ENDIAN)),
        PADDING(MemoryLayout::ofPaddingBits);

        private final LongFunction<MemoryLayout> factory;

        SizedLayoutFactory(LongFunction<MemoryLayout> factory) {
            this.factory = factory;
        }

        MemoryLayout make(long size) {
            return factory.apply(size);
        }
    }

    @DataProvider(name = "segmentOperations")
    static Object[][] segmentMembers() {
        List<SegmentMember> members = new ArrayList<>();
        for (Method m : MemorySegment.class.getDeclaredMethods()) {
            //skip defaults, statics and method declared in j.l.Object
            if (m.isDefault() ||
                    m.getDeclaringClass().equals(Object.class) ||
                    (m.getModifiers() & Modifier.STATIC) != 0) continue;
            Object[] args = Stream.of(m.getParameterTypes())
                    .map(TestSegments::defaultValue)
                    .toArray();
            members.add(new SegmentMember(m, args));
        }
        return members.stream().map(ms -> new Object[] { ms }).toArray(Object[][]::new);
    }

    static class SegmentMember {
        final Method method;
        final Object[] params;

        final static List<String> CONFINED_NAMES = List.of(
                "address",
                "close",
                "share",
                "handoff",
                "registerCleaner",
                "fill",
                "spliterator",
                "copyFrom",
                "mismatch",
                "toByteArray",
                "toCharArray",
                "toShortArray",
                "toIntArray",
                "toFloatArray",
                "toLongArray",
                "toDoubleArray"
        );

        public SegmentMember(Method method, Object[] params) {
            this.method = method;
            this.params = params;
        }

        boolean isConfined() {
            return CONFINED_NAMES.contains(method.getName());
        }

        @Override
        public String toString() {
            return method.getName();
        }
    }

    static Object defaultValue(Class<?> c) {
        if (c.isPrimitive()) {
            if (c == char.class) {
                return (char)0;
            } else if (c == boolean.class) {
                return false;
            } else if (c == byte.class) {
                return (byte)0;
            } else if (c == short.class) {
                return (short)0;
            } else if (c == int.class) {
                return 0;
            } else if (c == long.class) {
                return 0L;
            } else if (c == float.class) {
                return 0f;
            } else if (c == double.class) {
                return 0d;
            } else {
                throw new IllegalStateException();
            }
        } else {
            return null;
        }
    }

    @DataProvider(name = "accessModes")
    public Object[][] accessModes() {
        int nActions = AccessActions.values().length;
        Object[][] results = new Object[1 << nActions][];
        for (int accessModes = 0 ; accessModes < results.length ; accessModes++) {
            results[accessModes] = new Object[] { accessModes };
        }
        return results;
    }

    enum AccessActions {
        SHARE(MemorySegment.SHARE) {
            @Override
            void run(MemorySegment segment) {
                segment.share();
            }
        },
        CLOSE(MemorySegment.CLOSE) {
            @Override
            void run(MemorySegment segment) {
                segment.close();
            }
        },
        READ(MemorySegment.READ) {
            @Override
            void run(MemorySegment segment) {
                INT_HANDLE.get(segment);
            }
        },
        WRITE(MemorySegment.WRITE) {
            @Override
            void run(MemorySegment segment) {
                INT_HANDLE.set(segment, 42);
            }
        },
        HANDOFF(MemorySegment.HANDOFF) {
            @Override
            void run(MemorySegment segment) {
                segment.handoff(new Thread());
            }
        };

        final int accessMode;

        static VarHandle INT_HANDLE = MemoryLayouts.JAVA_INT.varHandle(int.class);

        AccessActions(int accessMode) {
            this.accessMode = accessMode;
        }

        abstract void run(MemorySegment segment);
    }
}<|MERGE_RESOLUTION|>--- conflicted
+++ resolved
@@ -100,8 +100,6 @@
         }
     }
 
-<<<<<<< HEAD
-=======
     @Test(expectedExceptions = OutOfMemoryError.class)
     public void testNativeAllocationTooBig() {
         try (MemorySegment segment = MemorySegment.allocateNative(1024 * 1024 * 8 * 2)) { // 2M
@@ -109,7 +107,6 @@
         }
     }
 
->>>>>>> fcfeafad
     @Test
     public void testNativeSegmentIsZeroed() {
         VarHandle byteHandle = MemoryLayout.ofSequence(MemoryLayouts.JAVA_BYTE)
