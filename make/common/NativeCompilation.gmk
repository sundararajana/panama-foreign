--- conflicted
+++ resolved
@@ -361,11 +361,9 @@
           # Keep as much as possible on one execution line for best performance
           # on Windows. No need to save exit code from compilation since
           # pipefail is always active on Windows.
-<<<<<<< HEAD
           ifeq ($$(filter %.s, $$($1_FILENAME)), )
 	        $$(call ExecuteWithLog, $$@, \
-	          $$($1_COMPILER) $$($1_FLAGS) -showIncludes \
-	            $(CC_OUT_OPTION)$$($1_OBJ) $$($1_SRC_FILE)) \
+	          $$($1_COMPILER) $$($1_FLAGS) -showIncludes -showIncludes $$($1_COMPILE_OPTIONS)) \
 	          | $(TR) -d '\r' | $(GREP) -v -e "^Note: including file:" \
 	            -e "^$$($1_FILENAME)$$$$" || test "$$$$?" = "1" ; \
 	        $(ECHO) $$@: \\ > $$($1_DEP) ; \
@@ -378,16 +376,6 @@
 	          $$($1_COMPILER) $$($1_FLAGS) \
 	            $(CC_OUT_OPTION)$$($1_OBJ) /Ta $$($1_SRC_FILE))
          endif
-=======
-	  $$(call ExecuteWithLog, $$@, \
-	      $$($1_COMPILER) -showIncludes $$($1_COMPILE_OPTIONS)) \
-	      | $(TR) -d '\r' | $(GREP) -v -e "^Note: including file:" \
-	          -e "^$$($1_FILENAME)$$$$" || test "$$$$?" = "1" ; \
-	  $(ECHO) $$@: \\ > $$($1_DEP) ; \
-	  $(SED) $(WINDOWS_SHOWINCLUDE_SED_PATTERN) $$($1_OBJ).log \
-	      | $(SORT) -u >> $$($1_DEP) ; \
-	  $(SED) $(DEPENDENCY_TARGET_SED_PATTERN) $$($1_DEP) > $$($1_DEP_TARGETS)
->>>>>>> dde89f72
         endif
   endif
 endef
